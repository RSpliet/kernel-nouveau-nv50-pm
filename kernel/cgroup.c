--- conflicted
+++ resolved
@@ -4158,11 +4158,7 @@
 	struct cgroup *cgrp;
 	struct cgroup_name *name;
 	struct cgroupfs_root *root = parent->root;
-<<<<<<< HEAD
-	int ssid, err = 0;
-=======
 	int ssid, err;
->>>>>>> e3703f8c
 	struct cgroup_subsys *ss;
 	struct super_block *sb = root->sb;
 
@@ -4229,11 +4225,7 @@
 	 */
 	err = cgroup_create_file(dentry, S_IFDIR | mode, sb);
 	if (err < 0)
-<<<<<<< HEAD
-		goto err_unlock;
-=======
 		goto err_free_id;
->>>>>>> e3703f8c
 	lockdep_assert_held(&dentry->d_inode->i_mutex);
 
 	cgrp->serial_nr = cgroup_serial_nr_next++;
@@ -4269,13 +4261,6 @@
 
 	return 0;
 
-<<<<<<< HEAD
-err_unlock:
-	mutex_unlock(&cgroup_mutex);
-	/* Release the reference count that we took on the superblock */
-	deactivate_super(sb);
-=======
->>>>>>> e3703f8c
 err_free_id:
 	idr_remove(&root->cgroup_idr, cgrp->id);
 	/* Release the reference count that we took on the superblock */
