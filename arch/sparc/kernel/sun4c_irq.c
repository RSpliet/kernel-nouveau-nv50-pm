/*
 * sun4c irq support
 *
 *  djhr: Hacked out of irq.c into a CPU dependent version.
 *
 *  Copyright (C) 1995 David S. Miller (davem@caip.rutgers.edu)
 *  Copyright (C) 1995 Miguel de Icaza (miguel@nuclecu.unam.mx)
 *  Copyright (C) 1995 Pete A. Zaitcev (zaitcev@yahoo.com)
 *  Copyright (C) 1996 Dave Redman (djhr@tadpole.co.uk)
 */

#include <linux/init.h>

#include <asm/oplib.h>
#include <asm/timer.h>
#include <asm/irq.h>
#include <asm/io.h>

#include "irq.h"

/* Sun4c interrupts are typically laid out as follows:
 *
 *  1 - Software interrupt, SBUS level 1
 *  2 - SBUS level 2
 *  3 - ESP SCSI, SBUS level 3
 *  4 - Software interrupt
 *  5 - Lance ethernet, SBUS level 4
 *  6 - Software interrupt
 *  7 - Graphics card, SBUS level 5
 *  8 - SBUS level 6
 *  9 - SBUS level 7
 * 10 - Counter timer
 * 11 - Floppy
 * 12 - Zilog uart
 * 13 - CS4231 audio
 * 14 - Profiling timer
 * 15 - NMI
 *
 * The interrupt enable bits in the interrupt mask register are
 * really only used to enable/disable the timer interrupts, and
 * for signalling software interrupts.  There is also a master
 * interrupt enable bit in this register.
 *
 * Interrupts are enabled by setting the SUN4C_INT_* bits, they
 * are disabled by clearing those bits.
 */

/*
 * Bit field defines for the interrupt registers on various
 * Sparc machines.
 */

/* The sun4c interrupt register. */
#define SUN4C_INT_ENABLE  0x01     /* Allow interrupts. */
#define SUN4C_INT_E14     0x80     /* Enable level 14 IRQ. */
#define SUN4C_INT_E10     0x20     /* Enable level 10 IRQ. */
#define SUN4C_INT_E8      0x10     /* Enable level 8 IRQ. */
#define SUN4C_INT_E6      0x08     /* Enable level 6 IRQ. */
#define SUN4C_INT_E4      0x04     /* Enable level 4 IRQ. */
#define SUN4C_INT_E1      0x02     /* Enable level 1 IRQ. */

/*
 * Pointer to the interrupt enable byte
 * Used by entry.S
 */
unsigned char __iomem *interrupt_enable;

static void sun4c_mask_irq(struct irq_data *data)
{
<<<<<<< HEAD
	unsigned long flags;
	unsigned char current_mask, new_mask;

	local_irq_save(flags);
	irq_nr &= (NR_IRQS - 1);
	current_mask = sbus_readb(interrupt_enable);
	switch (irq_nr) {
	case 1:
		new_mask = ((current_mask) & (~(SUN4C_INT_E1)));
		break;
	case 8:
		new_mask = ((current_mask) & (~(SUN4C_INT_E8)));
		break;
	case 10:
		new_mask = ((current_mask) & (~(SUN4C_INT_E10)));
		break;
	case 14:
		new_mask = ((current_mask) & (~(SUN4C_INT_E14)));
		break;
	default:
=======
	unsigned long mask = (unsigned long)data->chip_data;

	if (mask) {
		unsigned long flags;

		local_irq_save(flags);
		mask = sbus_readb(interrupt_enable) & ~mask;
		sbus_writeb(mask, interrupt_enable);
>>>>>>> d762f438
		local_irq_restore(flags);
	}
}

static void sun4c_unmask_irq(struct irq_data *data)
{
<<<<<<< HEAD
	unsigned long flags;
	unsigned char current_mask, new_mask;

	local_irq_save(flags);
	irq_nr &= (NR_IRQS - 1);
	current_mask = sbus_readb(interrupt_enable);
	switch (irq_nr) {
	case 1:
		new_mask = ((current_mask) | SUN4C_INT_E1);
		break;
	case 8:
		new_mask = ((current_mask) | SUN4C_INT_E8);
		break;
	case 10:
		new_mask = ((current_mask) | SUN4C_INT_E10);
		break;
	case 14:
		new_mask = ((current_mask) | SUN4C_INT_E14);
		break;
	default:
=======
	unsigned long mask = (unsigned long)data->chip_data;

	if (mask) {
		unsigned long flags;

		local_irq_save(flags);
		mask = sbus_readb(interrupt_enable) | mask;
		sbus_writeb(mask, interrupt_enable);
>>>>>>> d762f438
		local_irq_restore(flags);
	}
}

static unsigned int sun4c_startup_irq(struct irq_data *data)
{
	irq_link(data->irq);
	sun4c_unmask_irq(data);

	return 0;
}

static void sun4c_shutdown_irq(struct irq_data *data)
{
	sun4c_mask_irq(data);
	irq_unlink(data->irq);
}

static struct irq_chip sun4c_irq = {
	.name		= "sun4c",
	.irq_startup	= sun4c_startup_irq,
	.irq_shutdown	= sun4c_shutdown_irq,
	.irq_mask	= sun4c_mask_irq,
	.irq_unmask	= sun4c_unmask_irq,
};

static unsigned int sun4c_build_device_irq(struct platform_device *op,
					   unsigned int real_irq)
{
	 unsigned int irq;

	if (real_irq >= 16) {
		prom_printf("Bogus sun4c IRQ %u\n", real_irq);
		prom_halt();
	}

	irq = irq_alloc(real_irq, real_irq);
	if (irq) {
		unsigned long mask = 0UL;

		switch (real_irq) {
		case 1:
			mask = SUN4C_INT_E1;
			break;
		case 8:
			mask = SUN4C_INT_E8;
			break;
		case 10:
			mask = SUN4C_INT_E10;
			break;
		case 14:
			mask = SUN4C_INT_E14;
			break;
		default:
			/* All the rest are either always enabled,
			 * or are for signalling software interrupts.
			 */
			break;
		}
		irq_set_chip_and_handler_name(irq, &sun4c_irq,
		                              handle_level_irq, "level");
		irq_set_chip_data(irq, (void *)mask);
	}
	return irq;
}

struct sun4c_timer_info {
	u32		l10_count;
	u32		l10_limit;
	u32		l14_count;
	u32		l14_limit;
};

static struct sun4c_timer_info __iomem *sun4c_timers;

static void sun4c_clear_clock_irq(void)
{
	sbus_readl(&sun4c_timers->l10_limit);
}

static void sun4c_load_profile_irq(int cpu, unsigned int limit)
{
	/* Errm.. not sure how to do this.. */
}

static void __init sun4c_init_timers(irq_handler_t counter_fn)
{
	const struct linux_prom_irqs *prom_irqs;
	struct device_node *dp;
	unsigned int irq;
	const u32 *addr;
	int err;

	dp = of_find_node_by_name(NULL, "counter-timer");
	if (!dp) {
		prom_printf("sun4c_init_timers: Unable to find counter-timer\n");
		prom_halt();
	}

	addr = of_get_property(dp, "address", NULL);
	if (!addr) {
		prom_printf("sun4c_init_timers: No address property\n");
		prom_halt();
	}

	sun4c_timers = (void __iomem *) (unsigned long) addr[0];

	prom_irqs = of_get_property(dp, "intr", NULL);
	of_node_put(dp);
	if (!prom_irqs) {
		prom_printf("sun4c_init_timers: No intr property\n");
		prom_halt();
	}

	/* Have the level 10 timer tick at 100HZ.  We don't touch the
	 * level 14 timer limit since we are letting the prom handle
	 * them until we have a real console driver so L1-A works.
	 */
	sbus_writel((((1000000/HZ) + 1) << 10), &sun4c_timers->l10_limit);

	master_l10_counter = &sun4c_timers->l10_count;

	irq = sun4c_build_device_irq(NULL, prom_irqs[0].pri);
	err = request_irq(irq, counter_fn, IRQF_TIMER, "timer", NULL);
	if (err) {
		prom_printf("sun4c_init_timers: request_irq() fails with %d\n", err);
		prom_halt();
	}

<<<<<<< HEAD
	sun4c_disable_irq(irq[1].pri);
=======
	/* disable timer interrupt */
	sun4c_mask_irq(irq_get_irq_data(irq));
>>>>>>> d762f438
}

#ifdef CONFIG_SMP
static void sun4c_nop(void)
{
}
#endif

void __init sun4c_init_IRQ(void)
{
	struct device_node *dp;
	const u32 *addr;

	dp = of_find_node_by_name(NULL, "interrupt-enable");
	if (!dp) {
		prom_printf("sun4c_init_IRQ: Unable to find interrupt-enable\n");
		prom_halt();
	}

	addr = of_get_property(dp, "address", NULL);
	of_node_put(dp);
	if (!addr) {
		prom_printf("sun4c_init_IRQ: No address property\n");
		prom_halt();
	}

	interrupt_enable = (void __iomem *) (unsigned long) addr[0];

	BTFIXUPSET_CALL(clear_clock_irq, sun4c_clear_clock_irq, BTFIXUPCALL_NORM);
	BTFIXUPSET_CALL(load_profile_irq, sun4c_load_profile_irq, BTFIXUPCALL_NOP);

<<<<<<< HEAD
	sparc_irq_config.init_timers = sun4c_init_timers;
=======
	sparc_irq_config.init_timers      = sun4c_init_timers;
	sparc_irq_config.build_device_irq = sun4c_build_device_irq;
>>>>>>> d762f438

#ifdef CONFIG_SMP
	BTFIXUPSET_CALL(set_cpu_int, sun4c_nop, BTFIXUPCALL_NOP);
	BTFIXUPSET_CALL(clear_cpu_int, sun4c_nop, BTFIXUPCALL_NOP);
	BTFIXUPSET_CALL(set_irq_udt, sun4c_nop, BTFIXUPCALL_NOP);
#endif
	sbus_writeb(SUN4C_INT_ENABLE, interrupt_enable);
	/* Cannot enable interrupts until OBP ticker is disabled. */
}<|MERGE_RESOLUTION|>--- conflicted
+++ resolved
@@ -67,28 +67,6 @@
 
 static void sun4c_mask_irq(struct irq_data *data)
 {
-<<<<<<< HEAD
-	unsigned long flags;
-	unsigned char current_mask, new_mask;
-
-	local_irq_save(flags);
-	irq_nr &= (NR_IRQS - 1);
-	current_mask = sbus_readb(interrupt_enable);
-	switch (irq_nr) {
-	case 1:
-		new_mask = ((current_mask) & (~(SUN4C_INT_E1)));
-		break;
-	case 8:
-		new_mask = ((current_mask) & (~(SUN4C_INT_E8)));
-		break;
-	case 10:
-		new_mask = ((current_mask) & (~(SUN4C_INT_E10)));
-		break;
-	case 14:
-		new_mask = ((current_mask) & (~(SUN4C_INT_E14)));
-		break;
-	default:
-=======
 	unsigned long mask = (unsigned long)data->chip_data;
 
 	if (mask) {
@@ -97,35 +75,12 @@
 		local_irq_save(flags);
 		mask = sbus_readb(interrupt_enable) & ~mask;
 		sbus_writeb(mask, interrupt_enable);
->>>>>>> d762f438
 		local_irq_restore(flags);
 	}
 }
 
 static void sun4c_unmask_irq(struct irq_data *data)
 {
-<<<<<<< HEAD
-	unsigned long flags;
-	unsigned char current_mask, new_mask;
-
-	local_irq_save(flags);
-	irq_nr &= (NR_IRQS - 1);
-	current_mask = sbus_readb(interrupt_enable);
-	switch (irq_nr) {
-	case 1:
-		new_mask = ((current_mask) | SUN4C_INT_E1);
-		break;
-	case 8:
-		new_mask = ((current_mask) | SUN4C_INT_E8);
-		break;
-	case 10:
-		new_mask = ((current_mask) | SUN4C_INT_E10);
-		break;
-	case 14:
-		new_mask = ((current_mask) | SUN4C_INT_E14);
-		break;
-	default:
-=======
 	unsigned long mask = (unsigned long)data->chip_data;
 
 	if (mask) {
@@ -134,7 +89,6 @@
 		local_irq_save(flags);
 		mask = sbus_readb(interrupt_enable) | mask;
 		sbus_writeb(mask, interrupt_enable);
->>>>>>> d762f438
 		local_irq_restore(flags);
 	}
 }
@@ -264,12 +218,8 @@
 		prom_halt();
 	}
 
-<<<<<<< HEAD
-	sun4c_disable_irq(irq[1].pri);
-=======
 	/* disable timer interrupt */
 	sun4c_mask_irq(irq_get_irq_data(irq));
->>>>>>> d762f438
 }
 
 #ifdef CONFIG_SMP
@@ -301,12 +251,8 @@
 	BTFIXUPSET_CALL(clear_clock_irq, sun4c_clear_clock_irq, BTFIXUPCALL_NORM);
 	BTFIXUPSET_CALL(load_profile_irq, sun4c_load_profile_irq, BTFIXUPCALL_NOP);
 
-<<<<<<< HEAD
-	sparc_irq_config.init_timers = sun4c_init_timers;
-=======
 	sparc_irq_config.init_timers      = sun4c_init_timers;
 	sparc_irq_config.build_device_irq = sun4c_build_device_irq;
->>>>>>> d762f438
 
 #ifdef CONFIG_SMP
 	BTFIXUPSET_CALL(set_cpu_int, sun4c_nop, BTFIXUPCALL_NOP);
