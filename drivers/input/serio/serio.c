--- conflicted
+++ resolved
@@ -1005,10 +1005,6 @@
 
 static struct bus_type serio_bus = {
 	.name		= "serio",
-<<<<<<< HEAD
-	.dev_attrs	= serio_device_attrs,
-=======
->>>>>>> d8ec26d7
 	.drv_groups	= serio_driver_groups,
 	.match		= serio_bus_match,
 	.uevent		= serio_uevent,
