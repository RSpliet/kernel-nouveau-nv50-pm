/*
 * Marvell Armada 370 and Armada XP SoC IRQ handling
 *
 * Copyright (C) 2012 Marvell
 *
 * Lior Amsalem <alior@marvell.com>
 * Gregory CLEMENT <gregory.clement@free-electrons.com>
 * Thomas Petazzoni <thomas.petazzoni@free-electrons.com>
 * Ben Dooks <ben.dooks@codethink.co.uk>
 *
 * This file is licensed under the terms of the GNU General Public
 * License version 2.  This program is licensed "as is" without any
 * warranty of any kind, whether express or implied.
 */

#include <linux/kernel.h>
#include <linux/module.h>
#include <linux/init.h>
#include <linux/irq.h>
#include <linux/interrupt.h>
#include <linux/irqchip/chained_irq.h>
#include <linux/io.h>
#include <linux/of_address.h>
#include <linux/of_irq.h>
#include <linux/of_pci.h>
#include <linux/irqdomain.h>
#include <linux/slab.h>
#include <linux/msi.h>
#include <asm/mach/arch.h>
#include <asm/exception.h>
#include <asm/smp_plat.h>
#include <asm/mach/irq.h>

#include "irqchip.h"

/* Interrupt Controller Registers Map */
#define ARMADA_370_XP_INT_SET_MASK_OFFS		(0x48)
#define ARMADA_370_XP_INT_CLEAR_MASK_OFFS	(0x4C)

#define ARMADA_370_XP_INT_CONTROL		(0x00)
#define ARMADA_370_XP_INT_SET_ENABLE_OFFS	(0x30)
#define ARMADA_370_XP_INT_CLEAR_ENABLE_OFFS	(0x34)
#define ARMADA_370_XP_INT_SOURCE_CTL(irq)	(0x100 + irq*4)

#define ARMADA_370_XP_CPU_INTACK_OFFS		(0x44)
#define ARMADA_375_PPI_CAUSE			(0x10)

#define ARMADA_370_XP_SW_TRIG_INT_OFFS           (0x4)
#define ARMADA_370_XP_IN_DRBEL_MSK_OFFS          (0xc)
#define ARMADA_370_XP_IN_DRBEL_CAUSE_OFFS        (0x8)

#define ARMADA_370_XP_MAX_PER_CPU_IRQS		(28)

#define ARMADA_370_XP_TIMER0_PER_CPU_IRQ	(5)

#define IPI_DOORBELL_START                      (0)
#define IPI_DOORBELL_END                        (8)
#define IPI_DOORBELL_MASK                       0xFF
#define PCI_MSI_DOORBELL_START                  (16)
#define PCI_MSI_DOORBELL_NR                     (16)
#define PCI_MSI_DOORBELL_END                    (32)
#define PCI_MSI_DOORBELL_MASK                   0xFFFF0000

static void __iomem *per_cpu_int_base;
static void __iomem *main_int_base;
static struct irq_domain *armada_370_xp_mpic_domain;
#ifdef CONFIG_PCI_MSI
static struct irq_domain *armada_370_xp_msi_domain;
static DECLARE_BITMAP(msi_used, PCI_MSI_DOORBELL_NR);
static DEFINE_MUTEX(msi_used_lock);
static phys_addr_t msi_doorbell_addr;
#endif

/*
 * In SMP mode:
 * For shared global interrupts, mask/unmask global enable bit
 * For CPU interrupts, mask/unmask the calling CPU's bit
 */
static void armada_370_xp_irq_mask(struct irq_data *d)
{
	irq_hw_number_t hwirq = irqd_to_hwirq(d);

	if (hwirq != ARMADA_370_XP_TIMER0_PER_CPU_IRQ)
		writel(hwirq, main_int_base +
				ARMADA_370_XP_INT_CLEAR_ENABLE_OFFS);
	else
		writel(hwirq, per_cpu_int_base +
				ARMADA_370_XP_INT_SET_MASK_OFFS);
}

static void armada_370_xp_irq_unmask(struct irq_data *d)
{
	irq_hw_number_t hwirq = irqd_to_hwirq(d);

	if (hwirq != ARMADA_370_XP_TIMER0_PER_CPU_IRQ)
		writel(hwirq, main_int_base +
				ARMADA_370_XP_INT_SET_ENABLE_OFFS);
	else
		writel(hwirq, per_cpu_int_base +
				ARMADA_370_XP_INT_CLEAR_MASK_OFFS);
}

#ifdef CONFIG_PCI_MSI

static int armada_370_xp_alloc_msi(void)
{
	int hwirq;

	mutex_lock(&msi_used_lock);
	hwirq = find_first_zero_bit(&msi_used, PCI_MSI_DOORBELL_NR);
	if (hwirq >= PCI_MSI_DOORBELL_NR)
		hwirq = -ENOSPC;
	else
		set_bit(hwirq, msi_used);
	mutex_unlock(&msi_used_lock);

	return hwirq;
}

static void armada_370_xp_free_msi(int hwirq)
{
	mutex_lock(&msi_used_lock);
	if (!test_bit(hwirq, msi_used))
		pr_err("trying to free unused MSI#%d\n", hwirq);
	else
		clear_bit(hwirq, msi_used);
	mutex_unlock(&msi_used_lock);
}

static int armada_370_xp_setup_msi_irq(struct msi_chip *chip,
				       struct pci_dev *pdev,
				       struct msi_desc *desc)
{
	struct msi_msg msg;
	irq_hw_number_t hwirq;
	int virq;

	hwirq = armada_370_xp_alloc_msi();
	if (hwirq < 0)
		return hwirq;

	virq = irq_create_mapping(armada_370_xp_msi_domain, hwirq);
	if (!virq) {
		armada_370_xp_free_msi(hwirq);
		return -EINVAL;
	}

	irq_set_msi_desc(virq, desc);

	msg.address_lo = msi_doorbell_addr;
	msg.address_hi = 0;
	msg.data = 0xf00 | (hwirq + 16);

	write_msi_msg(virq, &msg);
	return 0;
}

static void armada_370_xp_teardown_msi_irq(struct msi_chip *chip,
					   unsigned int irq)
{
	struct irq_data *d = irq_get_irq_data(irq);
	irq_dispose_mapping(irq);
	armada_370_xp_free_msi(d->hwirq);
}

static struct irq_chip armada_370_xp_msi_irq_chip = {
	.name = "armada_370_xp_msi_irq",
	.irq_enable = unmask_msi_irq,
	.irq_disable = mask_msi_irq,
	.irq_mask = mask_msi_irq,
	.irq_unmask = unmask_msi_irq,
};

static int armada_370_xp_msi_map(struct irq_domain *domain, unsigned int virq,
				 irq_hw_number_t hw)
{
	irq_set_chip_and_handler(virq, &armada_370_xp_msi_irq_chip,
				 handle_simple_irq);
	set_irq_flags(virq, IRQF_VALID);

	return 0;
}

static const struct irq_domain_ops armada_370_xp_msi_irq_ops = {
	.map = armada_370_xp_msi_map,
};

static int armada_370_xp_msi_init(struct device_node *node,
				  phys_addr_t main_int_phys_base)
{
	struct msi_chip *msi_chip;
	u32 reg;
	int ret;

	msi_doorbell_addr = main_int_phys_base +
		ARMADA_370_XP_SW_TRIG_INT_OFFS;

	msi_chip = kzalloc(sizeof(*msi_chip), GFP_KERNEL);
	if (!msi_chip)
		return -ENOMEM;

	msi_chip->setup_irq = armada_370_xp_setup_msi_irq;
	msi_chip->teardown_irq = armada_370_xp_teardown_msi_irq;
	msi_chip->of_node = node;

	armada_370_xp_msi_domain =
		irq_domain_add_linear(NULL, PCI_MSI_DOORBELL_NR,
				      &armada_370_xp_msi_irq_ops,
				      NULL);
	if (!armada_370_xp_msi_domain) {
		kfree(msi_chip);
		return -ENOMEM;
	}

	ret = of_pci_msi_chip_add(msi_chip);
	if (ret < 0) {
		irq_domain_remove(armada_370_xp_msi_domain);
		kfree(msi_chip);
		return ret;
	}

	reg = readl(per_cpu_int_base + ARMADA_370_XP_IN_DRBEL_MSK_OFFS)
		| PCI_MSI_DOORBELL_MASK;

	writel(reg, per_cpu_int_base +
	       ARMADA_370_XP_IN_DRBEL_MSK_OFFS);

	/* Unmask IPI interrupt */
	writel(1, per_cpu_int_base + ARMADA_370_XP_INT_CLEAR_MASK_OFFS);

	return 0;
}
#else
static inline int armada_370_xp_msi_init(struct device_node *node,
					 phys_addr_t main_int_phys_base)
{
	return 0;
}
#endif

#ifdef CONFIG_SMP
static DEFINE_RAW_SPINLOCK(irq_controller_lock);

static int armada_xp_set_affinity(struct irq_data *d,
				  const struct cpumask *mask_val, bool force)
{
	unsigned long reg;
	unsigned long new_mask = 0;
	unsigned long online_mask = 0;
	unsigned long count = 0;
	irq_hw_number_t hwirq = irqd_to_hwirq(d);
	int cpu;

	for_each_cpu(cpu, mask_val) {
		new_mask |= 1 << cpu_logical_map(cpu);
		count++;
	}

	/*
	 * Forbid mutlicore interrupt affinity
	 * This is required since the MPIC HW doesn't limit
	 * several CPUs from acknowledging the same interrupt.
	 */
	if (count > 1)
		return -EINVAL;

	for_each_cpu(cpu, cpu_online_mask)
		online_mask |= 1 << cpu_logical_map(cpu);

	raw_spin_lock(&irq_controller_lock);

	reg = readl(main_int_base + ARMADA_370_XP_INT_SOURCE_CTL(hwirq));
	reg = (reg & (~online_mask)) | new_mask;
	writel(reg, main_int_base + ARMADA_370_XP_INT_SOURCE_CTL(hwirq));

	raw_spin_unlock(&irq_controller_lock);

	return 0;
}
#endif

static struct irq_chip armada_370_xp_irq_chip = {
	.name		= "armada_370_xp_irq",
	.irq_mask       = armada_370_xp_irq_mask,
	.irq_mask_ack   = armada_370_xp_irq_mask,
	.irq_unmask     = armada_370_xp_irq_unmask,
#ifdef CONFIG_SMP
	.irq_set_affinity = armada_xp_set_affinity,
#endif
};

static int armada_370_xp_mpic_irq_map(struct irq_domain *h,
				      unsigned int virq, irq_hw_number_t hw)
{
	armada_370_xp_irq_mask(irq_get_irq_data(virq));
	if (hw != ARMADA_370_XP_TIMER0_PER_CPU_IRQ)
		writel(hw, per_cpu_int_base +
			ARMADA_370_XP_INT_CLEAR_MASK_OFFS);
	else
		writel(hw, main_int_base + ARMADA_370_XP_INT_SET_ENABLE_OFFS);
	irq_set_status_flags(virq, IRQ_LEVEL);

	if (hw == ARMADA_370_XP_TIMER0_PER_CPU_IRQ) {
		irq_set_percpu_devid(virq);
		irq_set_chip_and_handler(virq, &armada_370_xp_irq_chip,
					handle_percpu_devid_irq);

	} else {
		irq_set_chip_and_handler(virq, &armada_370_xp_irq_chip,
					handle_level_irq);
	}
	set_irq_flags(virq, IRQF_VALID | IRQF_PROBE);

	return 0;
}

#ifdef CONFIG_SMP
void armada_mpic_send_doorbell(const struct cpumask *mask, unsigned int irq)
{
	int cpu;
	unsigned long map = 0;

	/* Convert our logical CPU mask into a physical one. */
	for_each_cpu(cpu, mask)
		map |= 1 << cpu_logical_map(cpu);

	/*
	 * Ensure that stores to Normal memory are visible to the
	 * other CPUs before issuing the IPI.
	 */
	dsb();

	/* submit softirq */
	writel((map << 8) | irq, main_int_base +
		ARMADA_370_XP_SW_TRIG_INT_OFFS);
}

void armada_xp_mpic_smp_cpu_init(void)
{
	/* Clear pending IPIs */
	writel(0, per_cpu_int_base + ARMADA_370_XP_IN_DRBEL_CAUSE_OFFS);

	/* Enable first 8 IPIs */
	writel(IPI_DOORBELL_MASK, per_cpu_int_base +
		ARMADA_370_XP_IN_DRBEL_MSK_OFFS);

	/* Unmask IPI interrupt */
	writel(0, per_cpu_int_base + ARMADA_370_XP_INT_CLEAR_MASK_OFFS);
}
#endif /* CONFIG_SMP */

static struct irq_domain_ops armada_370_xp_mpic_irq_ops = {
	.map = armada_370_xp_mpic_irq_map,
	.xlate = irq_domain_xlate_onecell,
};

#ifdef CONFIG_PCI_MSI
static void armada_370_xp_handle_msi_irq(struct pt_regs *regs, bool is_chained)
{
	u32 msimask, msinr;

	msimask = readl_relaxed(per_cpu_int_base +
				ARMADA_370_XP_IN_DRBEL_CAUSE_OFFS)
		& PCI_MSI_DOORBELL_MASK;

	writel(~msimask, per_cpu_int_base +
	       ARMADA_370_XP_IN_DRBEL_CAUSE_OFFS);

	for (msinr = PCI_MSI_DOORBELL_START;
	     msinr < PCI_MSI_DOORBELL_END; msinr++) {
		int irq;

		if (!(msimask & BIT(msinr)))
			continue;

		irq = irq_find_mapping(armada_370_xp_msi_domain,
				       msinr - 16);

		if (is_chained)
			generic_handle_irq(irq);
		else
			handle_IRQ(irq, regs);
	}
}
#else
static void armada_370_xp_handle_msi_irq(struct pt_regs *r, bool b) {}
#endif

static void armada_370_xp_mpic_handle_cascade_irq(unsigned int irq,
						  struct irq_desc *desc)
{
	struct irq_chip *chip = irq_get_chip(irq);
	unsigned long irqmap, irqn;
	unsigned int cascade_irq;

	chained_irq_enter(chip, desc);

	irqmap = readl_relaxed(per_cpu_int_base + ARMADA_375_PPI_CAUSE);

	if (irqmap & BIT(0)) {
		armada_370_xp_handle_msi_irq(NULL, true);
		irqmap &= ~BIT(0);
	}

	for_each_set_bit(irqn, &irqmap, BITS_PER_LONG) {
		cascade_irq = irq_find_mapping(armada_370_xp_mpic_domain, irqn);
		generic_handle_irq(cascade_irq);
	}

	chained_irq_exit(chip, desc);
}

static asmlinkage void __exception_irq_entry
armada_370_xp_handle_irq(struct pt_regs *regs)
{
	u32 irqstat, irqnr;

	do {
		irqstat = readl_relaxed(per_cpu_int_base +
					ARMADA_370_XP_CPU_INTACK_OFFS);
		irqnr = irqstat & 0x3FF;

		if (irqnr > 1022)
			break;

		if (irqnr > 1) {
			irqnr =	irq_find_mapping(armada_370_xp_mpic_domain,
					irqnr);
			handle_IRQ(irqnr, regs);
			continue;
		}

		/* MSI handling */
<<<<<<< HEAD
		if (irqnr == 1) {
			u32 msimask, msinr;

			msimask = readl_relaxed(per_cpu_int_base +
						ARMADA_370_XP_IN_DRBEL_CAUSE_OFFS)
				& PCI_MSI_DOORBELL_MASK;

			writel(~msimask, per_cpu_int_base +
			       ARMADA_370_XP_IN_DRBEL_CAUSE_OFFS);

			for (msinr = PCI_MSI_DOORBELL_START;
			     msinr < PCI_MSI_DOORBELL_END; msinr++) {
				int irq;

				if (!(msimask & BIT(msinr)))
					continue;

				irq = irq_find_mapping(armada_370_xp_msi_domain,
						       msinr - 16);
				handle_IRQ(irq, regs);
			}
		}
#endif
=======
		if (irqnr == 1)
			armada_370_xp_handle_msi_irq(regs, false);
>>>>>>> bc69b8ad

#ifdef CONFIG_SMP
		/* IPI Handling */
		if (irqnr == 0) {
			u32 ipimask, ipinr;

			ipimask = readl_relaxed(per_cpu_int_base +
						ARMADA_370_XP_IN_DRBEL_CAUSE_OFFS)
				& IPI_DOORBELL_MASK;

			writel(~ipimask, per_cpu_int_base +
				ARMADA_370_XP_IN_DRBEL_CAUSE_OFFS);

			/* Handle all pending doorbells */
			for (ipinr = IPI_DOORBELL_START;
			     ipinr < IPI_DOORBELL_END; ipinr++) {
				if (ipimask & (0x1 << ipinr))
					handle_IPI(ipinr, regs);
			}
			continue;
		}
#endif

	} while (1);
}

static int __init armada_370_xp_mpic_of_init(struct device_node *node,
					     struct device_node *parent)
{
	struct resource main_int_res, per_cpu_int_res;
	int parent_irq;
	u32 control;

	BUG_ON(of_address_to_resource(node, 0, &main_int_res));
	BUG_ON(of_address_to_resource(node, 1, &per_cpu_int_res));

	BUG_ON(!request_mem_region(main_int_res.start,
				   resource_size(&main_int_res),
				   node->full_name));
	BUG_ON(!request_mem_region(per_cpu_int_res.start,
				   resource_size(&per_cpu_int_res),
				   node->full_name));

	main_int_base = ioremap(main_int_res.start,
				resource_size(&main_int_res));
	BUG_ON(!main_int_base);

	per_cpu_int_base = ioremap(per_cpu_int_res.start,
				   resource_size(&per_cpu_int_res));
	BUG_ON(!per_cpu_int_base);

	control = readl(main_int_base + ARMADA_370_XP_INT_CONTROL);

	armada_370_xp_mpic_domain =
		irq_domain_add_linear(node, (control >> 2) & 0x3ff,
				&armada_370_xp_mpic_irq_ops, NULL);

	BUG_ON(!armada_370_xp_mpic_domain);

#ifdef CONFIG_SMP
	armada_xp_mpic_smp_cpu_init();

	/*
	 * Set the default affinity from all CPUs to the boot cpu.
	 * This is required since the MPIC doesn't limit several CPUs
	 * from acknowledging the same interrupt.
	 */
	cpumask_clear(irq_default_affinity);
	cpumask_set_cpu(smp_processor_id(), irq_default_affinity);

#endif

	armada_370_xp_msi_init(node, main_int_res.start);

	parent_irq = irq_of_parse_and_map(node, 0);
	if (parent_irq <= 0) {
		irq_set_default_host(armada_370_xp_mpic_domain);
		set_handle_irq(armada_370_xp_handle_irq);
	} else {
		irq_set_chained_handler(parent_irq,
					armada_370_xp_mpic_handle_cascade_irq);
	}

	return 0;
}

IRQCHIP_DECLARE(armada_370_xp_mpic, "marvell,mpic", armada_370_xp_mpic_of_init);<|MERGE_RESOLUTION|>--- conflicted
+++ resolved
@@ -431,34 +431,8 @@
 		}
 
 		/* MSI handling */
-<<<<<<< HEAD
-		if (irqnr == 1) {
-			u32 msimask, msinr;
-
-			msimask = readl_relaxed(per_cpu_int_base +
-						ARMADA_370_XP_IN_DRBEL_CAUSE_OFFS)
-				& PCI_MSI_DOORBELL_MASK;
-
-			writel(~msimask, per_cpu_int_base +
-			       ARMADA_370_XP_IN_DRBEL_CAUSE_OFFS);
-
-			for (msinr = PCI_MSI_DOORBELL_START;
-			     msinr < PCI_MSI_DOORBELL_END; msinr++) {
-				int irq;
-
-				if (!(msimask & BIT(msinr)))
-					continue;
-
-				irq = irq_find_mapping(armada_370_xp_msi_domain,
-						       msinr - 16);
-				handle_IRQ(irq, regs);
-			}
-		}
-#endif
-=======
 		if (irqnr == 1)
 			armada_370_xp_handle_msi_irq(regs, false);
->>>>>>> bc69b8ad
 
 #ifdef CONFIG_SMP
 		/* IPI Handling */
