/******************************************************************************
 *
 * Copyright(c) 2009-2012  Realtek Corporation.
 *
 * This program is free software; you can redistribute it and/or modify it
 * under the terms of version 2 of the GNU General Public License as
 * published by the Free Software Foundation.
 *
 * This program is distributed in the hope that it will be useful, but WITHOUT
 * ANY WARRANTY; without even the implied warranty of MERCHANTABILITY or
 * FITNESS FOR A PARTICULAR PURPOSE.  See the GNU General Public License for
 * more details.
 *
 * You should have received a copy of the GNU General Public License along with
 * this program; if not, write to the Free Software Foundation, Inc.,
 * 51 Franklin Street, Fifth Floor, Boston, MA 02110, USA
 *
 * The full GNU General Public License is included in this distribution in the
 * file called LICENSE.
 *
 * Contact Information:
 * wlanfae <wlanfae@realtek.com>
 * Realtek Corporation, No. 2, Innovation Road II, Hsinchu Science Park,
 * Hsinchu 300, Taiwan.
 *
 * Larry Finger <Larry.Finger@lwfinger.net>
 *
 *****************************************************************************/

#ifndef __RTL92D_PHY_H__
#define __RTL92D_PHY_H__

#define MAX_PRECMD_CNT				16
#define MAX_RFDEPENDCMD_CNT			16
#define MAX_POSTCMD_CNT				16

#define MAX_DOZE_WAITING_TIMES_9x		64

#define RT_CANNOT_IO(hw)			false
#define HIGHPOWER_RADIOA_ARRAYLEN		22

#define MAX_TOLERANCE				5

#define	APK_BB_REG_NUM				5
#define	APK_AFE_REG_NUM				16
#define	APK_CURVE_REG_NUM			4
#define	PATH_NUM				2

#define LOOP_LIMIT				5
#define MAX_STALL_TIME				50
#define ANTENNA_DIVERSITY_VALUE			0x80
#define MAX_TXPWR_IDX_NMODE_92S			63
#define RESET_CNT_LIMIT				3

#define IQK_ADDA_REG_NUM			16
#define IQK_BB_REG_NUM				10
#define IQK_BB_REG_NUM_test			6
#define IQK_MAC_REG_NUM				4
#define RX_INDEX_MAPPING_NUM			15

#define IQK_DELAY_TIME				1

#define CT_OFFSET_MAC_ADDR			0X16

#define CT_OFFSET_CCK_TX_PWR_IDX		0x5A
#define CT_OFFSET_HT401S_TX_PWR_IDX		0x60
#define CT_OFFSET_HT402S_TX_PWR_IDX_DIFF	0x66
#define CT_OFFSET_HT20_TX_PWR_IDX_DIFF		0x69
#define CT_OFFSET_OFDM_TX_PWR_IDX_DIFF		0x6C

#define CT_OFFSET_HT40_MAX_PWR_OFFSET		0x6F
#define CT_OFFSET_HT20_MAX_PWR_OFFSET		0x72

#define CT_OFFSET_CHANNEL_PLAH			0x75
#define CT_OFFSET_THERMAL_METER			0x78
#define CT_OFFSET_RF_OPTION			0x79
#define CT_OFFSET_VERSION			0x7E
#define CT_OFFSET_CUSTOMER_ID			0x7F

enum swchnlcmd_id {
	CMDID_END,
	CMDID_SET_TXPOWEROWER_LEVEL,
	CMDID_BBREGWRITE10,
	CMDID_WRITEPORT_ULONG,
	CMDID_WRITEPORT_USHORT,
	CMDID_WRITEPORT_UCHAR,
	CMDID_RF_WRITEREG,
};

struct swchnlcmd {
	enum swchnlcmd_id cmdid;
	u32 para1;
	u32 para2;
	u32 msdelay;
};

enum baseband_config_type {
	BASEBAND_CONFIG_PHY_REG = 0,
	BASEBAND_CONFIG_AGC_TAB = 1,
};

enum rf_content {
	radioa_txt = 0,
	radiob_txt = 1,
	radioc_txt = 2,
	radiod_txt = 3
};

static inline void rtl92d_acquire_cckandrw_pagea_ctl(struct ieee80211_hw *hw,
						     unsigned long *flag)
{
	struct rtl_priv *rtlpriv = rtl_priv(hw);

	if (rtlpriv->rtlhal.interfaceindex == 1)
		spin_lock_irqsave(&rtlpriv->locks.cck_and_rw_pagea_lock, *flag);
}

static inline void rtl92d_release_cckandrw_pagea_ctl(struct ieee80211_hw *hw,
						     unsigned long *flag)
{
	struct rtl_priv *rtlpriv = rtl_priv(hw);

	if (rtlpriv->rtlhal.interfaceindex == 1)
		spin_unlock_irqrestore(&rtlpriv->locks.cck_and_rw_pagea_lock,
			*flag);
}

<<<<<<< HEAD
u32 rtl92d_phy_query_bb_reg(struct ieee80211_hw *hw, u32 regaddr, u32 bitmask);
void rtl92d_phy_set_bb_reg(struct ieee80211_hw *hw, u32 regaddr, u32 bitmask,
			   u32 data);
u32 rtl92d_phy_query_rf_reg(struct ieee80211_hw *hw, enum radio_path rfpath,
			    u32 regaddr, u32 bitmask);
void rtl92d_phy_set_rf_reg(struct ieee80211_hw *hw, enum radio_path rfpath,
			   u32 regaddr, u32 bitmask, u32 data);
bool rtl92d_phy_mac_config(struct ieee80211_hw *hw);
bool rtl92d_phy_bb_config(struct ieee80211_hw *hw);
bool rtl92d_phy_rf_config(struct ieee80211_hw *hw);
bool rtl92c_phy_config_rf_with_feaderfile(struct ieee80211_hw *hw,
					  enum radio_path rfpath);
void rtl92d_phy_get_hw_reg_originalvalue(struct ieee80211_hw *hw);
void rtl92d_phy_set_txpower_level(struct ieee80211_hw *hw, u8 channel);
void rtl92d_phy_scan_operation_backup(struct ieee80211_hw *hw, u8 operation);
void rtl92d_phy_set_bw_mode(struct ieee80211_hw *hw,
			    enum nl80211_channel_type ch_type);
u8 rtl92d_phy_sw_chnl(struct ieee80211_hw *hw);
=======
extern u32 rtl92d_phy_query_bb_reg(struct ieee80211_hw *hw,
				   u32 regaddr, u32 bitmask);
extern void rtl92d_phy_set_bb_reg(struct ieee80211_hw *hw,
				  u32 regaddr, u32 bitmask, u32 data);
extern u32 rtl92d_phy_query_rf_reg(struct ieee80211_hw *hw,
				   enum radio_path rfpath, u32 regaddr,
				   u32 bitmask);
extern void rtl92d_phy_set_rf_reg(struct ieee80211_hw *hw,
				  enum radio_path rfpath, u32 regaddr,
				  u32 bitmask, u32 data);
extern bool rtl92d_phy_mac_config(struct ieee80211_hw *hw);
extern bool rtl92d_phy_bb_config(struct ieee80211_hw *hw);
extern bool rtl92d_phy_rf_config(struct ieee80211_hw *hw);
extern bool rtl92c_phy_config_rf_with_feaderfile(struct ieee80211_hw *hw,
						 enum radio_path rfpath);
extern void rtl92d_phy_get_hw_reg_originalvalue(struct ieee80211_hw *hw);
extern void rtl92d_phy_set_txpower_level(struct ieee80211_hw *hw, u8 channel);
extern void rtl92d_phy_set_bw_mode(struct ieee80211_hw *hw,
				   enum nl80211_channel_type ch_type);
extern u8 rtl92d_phy_sw_chnl(struct ieee80211_hw *hw);
>>>>>>> 274dede8
bool rtl92d_phy_config_rf_with_headerfile(struct ieee80211_hw *hw,
					  enum rf_content content,
					  enum radio_path rfpath);
bool rtl92d_phy_set_io_cmd(struct ieee80211_hw *hw, enum io_type iotype);
bool rtl92d_phy_set_rf_power_state(struct ieee80211_hw *hw,
				   enum rf_pwrstate rfpwr_state);

void rtl92d_phy_config_macphymode(struct ieee80211_hw *hw);
void rtl92d_phy_config_macphymode_info(struct ieee80211_hw *hw);
u8 rtl92d_get_chnlgroup_fromarray(u8 chnl);
void rtl92d_phy_set_poweron(struct ieee80211_hw *hw);
void rtl92d_phy_config_maccoexist_rfpage(struct ieee80211_hw *hw);
bool rtl92d_phy_check_poweroff(struct ieee80211_hw *hw);
void rtl92d_phy_lc_calibrate(struct ieee80211_hw *hw);
void rtl92d_update_bbrf_configuration(struct ieee80211_hw *hw);
void rtl92d_phy_ap_calibrate(struct ieee80211_hw *hw, char delta);
void rtl92d_phy_iq_calibrate(struct ieee80211_hw *hw);
void rtl92d_phy_reset_iqk_result(struct ieee80211_hw *hw);
void rtl92d_release_cckandrw_pagea_ctl(struct ieee80211_hw *hw,
				       unsigned long *flag);
void rtl92d_acquire_cckandrw_pagea_ctl(struct ieee80211_hw *hw,
				       unsigned long *flag);
u8 rtl92d_get_rightchnlplace_for_iqk(u8 chnl);
void rtl92d_phy_reload_iqk_setting(struct ieee80211_hw *hw, u8 channel);

#endif<|MERGE_RESOLUTION|>--- conflicted
+++ resolved
@@ -125,14 +125,16 @@
 			*flag);
 }
 
-<<<<<<< HEAD
-u32 rtl92d_phy_query_bb_reg(struct ieee80211_hw *hw, u32 regaddr, u32 bitmask);
-void rtl92d_phy_set_bb_reg(struct ieee80211_hw *hw, u32 regaddr, u32 bitmask,
-			   u32 data);
-u32 rtl92d_phy_query_rf_reg(struct ieee80211_hw *hw, enum radio_path rfpath,
+u32 rtl92d_phy_query_bb_reg(struct ieee80211_hw *hw,
 			    u32 regaddr, u32 bitmask);
-void rtl92d_phy_set_rf_reg(struct ieee80211_hw *hw, enum radio_path rfpath,
+void rtl92d_phy_set_bb_reg(struct ieee80211_hw *hw,
 			   u32 regaddr, u32 bitmask, u32 data);
+u32 rtl92d_phy_query_rf_reg(struct ieee80211_hw *hw,
+			    enum radio_path rfpath, u32 regaddr,
+			    u32 bitmask);
+void rtl92d_phy_set_rf_reg(struct ieee80211_hw *hw,
+			   enum radio_path rfpath, u32 regaddr,
+			   u32 bitmask, u32 data);
 bool rtl92d_phy_mac_config(struct ieee80211_hw *hw);
 bool rtl92d_phy_bb_config(struct ieee80211_hw *hw);
 bool rtl92d_phy_rf_config(struct ieee80211_hw *hw);
@@ -140,32 +142,9 @@
 					  enum radio_path rfpath);
 void rtl92d_phy_get_hw_reg_originalvalue(struct ieee80211_hw *hw);
 void rtl92d_phy_set_txpower_level(struct ieee80211_hw *hw, u8 channel);
-void rtl92d_phy_scan_operation_backup(struct ieee80211_hw *hw, u8 operation);
 void rtl92d_phy_set_bw_mode(struct ieee80211_hw *hw,
 			    enum nl80211_channel_type ch_type);
 u8 rtl92d_phy_sw_chnl(struct ieee80211_hw *hw);
-=======
-extern u32 rtl92d_phy_query_bb_reg(struct ieee80211_hw *hw,
-				   u32 regaddr, u32 bitmask);
-extern void rtl92d_phy_set_bb_reg(struct ieee80211_hw *hw,
-				  u32 regaddr, u32 bitmask, u32 data);
-extern u32 rtl92d_phy_query_rf_reg(struct ieee80211_hw *hw,
-				   enum radio_path rfpath, u32 regaddr,
-				   u32 bitmask);
-extern void rtl92d_phy_set_rf_reg(struct ieee80211_hw *hw,
-				  enum radio_path rfpath, u32 regaddr,
-				  u32 bitmask, u32 data);
-extern bool rtl92d_phy_mac_config(struct ieee80211_hw *hw);
-extern bool rtl92d_phy_bb_config(struct ieee80211_hw *hw);
-extern bool rtl92d_phy_rf_config(struct ieee80211_hw *hw);
-extern bool rtl92c_phy_config_rf_with_feaderfile(struct ieee80211_hw *hw,
-						 enum radio_path rfpath);
-extern void rtl92d_phy_get_hw_reg_originalvalue(struct ieee80211_hw *hw);
-extern void rtl92d_phy_set_txpower_level(struct ieee80211_hw *hw, u8 channel);
-extern void rtl92d_phy_set_bw_mode(struct ieee80211_hw *hw,
-				   enum nl80211_channel_type ch_type);
-extern u8 rtl92d_phy_sw_chnl(struct ieee80211_hw *hw);
->>>>>>> 274dede8
 bool rtl92d_phy_config_rf_with_headerfile(struct ieee80211_hw *hw,
 					  enum rf_content content,
 					  enum radio_path rfpath);
