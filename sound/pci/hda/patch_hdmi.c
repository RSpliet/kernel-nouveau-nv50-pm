/*
 *
 *  patch_hdmi.c - routines for HDMI/DisplayPort codecs
 *
 *  Copyright(c) 2008-2010 Intel Corporation. All rights reserved.
 *  Copyright (c) 2006 ATI Technologies Inc.
 *  Copyright (c) 2008 NVIDIA Corp.  All rights reserved.
 *  Copyright (c) 2008 Wei Ni <wni@nvidia.com>
 *
 *  Authors:
 *			Wu Fengguang <wfg@linux.intel.com>
 *
 *  Maintained by:
 *			Wu Fengguang <wfg@linux.intel.com>
 *
 *  This program is free software; you can redistribute it and/or modify it
 *  under the terms of the GNU General Public License as published by the Free
 *  Software Foundation; either version 2 of the License, or (at your option)
 *  any later version.
 *
 *  This program is distributed in the hope that it will be useful, but
 *  WITHOUT ANY WARRANTY; without even the implied warranty of MERCHANTABILITY
 *  or FITNESS FOR A PARTICULAR PURPOSE.  See the GNU General Public License
 *  for more details.
 *
 *  You should have received a copy of the GNU General Public License
 *  along with this program; if not, write to the Free Software Foundation,
 *  Inc., 59 Temple Place - Suite 330, Boston, MA  02111-1307, USA.
 */

#include <linux/init.h>
#include <linux/delay.h>
#include <linux/slab.h>
#include <linux/module.h>
#include <sound/core.h>
#include <sound/jack.h>
#include "hda_codec.h"
#include "hda_local.h"
#include "hda_jack.h"

static bool static_hdmi_pcm;
module_param(static_hdmi_pcm, bool, 0644);
MODULE_PARM_DESC(static_hdmi_pcm, "Don't restrict PCM parameters per ELD info");

/*
 * The HDMI/DisplayPort configuration can be highly dynamic. A graphics device
 * could support N independent pipes, each of them can be connected to one or
 * more ports (DVI, HDMI or DisplayPort).
 *
 * The HDA correspondence of pipes/ports are converter/pin nodes.
 */
#define MAX_HDMI_CVTS	8
#define MAX_HDMI_PINS	8

struct hdmi_spec_per_cvt {
	hda_nid_t cvt_nid;
	int assigned;
	unsigned int channels_min;
	unsigned int channels_max;
	u32 rates;
	u64 formats;
	unsigned int maxbps;
};

struct hdmi_spec_per_pin {
	hda_nid_t pin_nid;
	int num_mux_nids;
	hda_nid_t mux_nids[HDA_MAX_CONNECTIONS];

	struct hda_codec *codec;
	struct hdmi_eld sink_eld;
	struct delayed_work work;
	int repoll_count;
};

struct hdmi_spec {
	int num_cvts;
	struct hdmi_spec_per_cvt cvts[MAX_HDMI_CVTS];

	int num_pins;
	struct hdmi_spec_per_pin pins[MAX_HDMI_PINS];
	struct hda_pcm pcm_rec[MAX_HDMI_PINS];

	/*
	 * Non-generic ATI/NVIDIA specific
	 */
	struct hda_multi_out multiout;
	const struct hda_pcm_stream *pcm_playback;
};


struct hdmi_audio_infoframe {
	u8 type; /* 0x84 */
	u8 ver;  /* 0x01 */
	u8 len;  /* 0x0a */

	u8 checksum;

	u8 CC02_CT47;	/* CC in bits 0:2, CT in 4:7 */
	u8 SS01_SF24;
	u8 CXT04;
	u8 CA;
	u8 LFEPBL01_LSV36_DM_INH7;
};

struct dp_audio_infoframe {
	u8 type; /* 0x84 */
	u8 len;  /* 0x1b */
	u8 ver;  /* 0x11 << 2 */

	u8 CC02_CT47;	/* match with HDMI infoframe from this on */
	u8 SS01_SF24;
	u8 CXT04;
	u8 CA;
	u8 LFEPBL01_LSV36_DM_INH7;
};

union audio_infoframe {
	struct hdmi_audio_infoframe hdmi;
	struct dp_audio_infoframe dp;
	u8 bytes[0];
};

/*
 * CEA speaker placement:
 *
 *        FLH       FCH        FRH
 *  FLW    FL  FLC   FC   FRC   FR   FRW
 *
 *                                  LFE
 *                     TC
 *
 *          RL  RLC   RC   RRC   RR
 *
 * The Left/Right Surround channel _notions_ LS/RS in SMPTE 320M corresponds to
 * CEA RL/RR; The SMPTE channel _assignment_ C/LFE is swapped to CEA LFE/FC.
 */
enum cea_speaker_placement {
	FL  = (1 <<  0),	/* Front Left           */
	FC  = (1 <<  1),	/* Front Center         */
	FR  = (1 <<  2),	/* Front Right          */
	FLC = (1 <<  3),	/* Front Left Center    */
	FRC = (1 <<  4),	/* Front Right Center   */
	RL  = (1 <<  5),	/* Rear Left            */
	RC  = (1 <<  6),	/* Rear Center          */
	RR  = (1 <<  7),	/* Rear Right           */
	RLC = (1 <<  8),	/* Rear Left Center     */
	RRC = (1 <<  9),	/* Rear Right Center    */
	LFE = (1 << 10),	/* Low Frequency Effect */
	FLW = (1 << 11),	/* Front Left Wide      */
	FRW = (1 << 12),	/* Front Right Wide     */
	FLH = (1 << 13),	/* Front Left High      */
	FCH = (1 << 14),	/* Front Center High    */
	FRH = (1 << 15),	/* Front Right High     */
	TC  = (1 << 16),	/* Top Center           */
};

/*
 * ELD SA bits in the CEA Speaker Allocation data block
 */
static int eld_speaker_allocation_bits[] = {
	[0] = FL | FR,
	[1] = LFE,
	[2] = FC,
	[3] = RL | RR,
	[4] = RC,
	[5] = FLC | FRC,
	[6] = RLC | RRC,
	/* the following are not defined in ELD yet */
	[7] = FLW | FRW,
	[8] = FLH | FRH,
	[9] = TC,
	[10] = FCH,
};

struct cea_channel_speaker_allocation {
	int ca_index;
	int speakers[8];

	/* derived values, just for convenience */
	int channels;
	int spk_mask;
};

/*
 * ALSA sequence is:
 *
 *       surround40   surround41   surround50   surround51   surround71
 * ch0   front left   =            =            =            =
 * ch1   front right  =            =            =            =
 * ch2   rear left    =            =            =            =
 * ch3   rear right   =            =            =            =
 * ch4                LFE          center       center       center
 * ch5                                          LFE          LFE
 * ch6                                                       side left
 * ch7                                                       side right
 *
 * surround71 = {FL, FR, RLC, RRC, FC, LFE, RL, RR}
 */
static int hdmi_channel_mapping[0x32][8] = {
	/* stereo */
	[0x00] = { 0x00, 0x11, 0xf2, 0xf3, 0xf4, 0xf5, 0xf6, 0xf7 },
	/* 2.1 */
	[0x01] = { 0x00, 0x11, 0x22, 0xf3, 0xf4, 0xf5, 0xf6, 0xf7 },
	/* Dolby Surround */
	[0x02] = { 0x00, 0x11, 0x23, 0xf2, 0xf4, 0xf5, 0xf6, 0xf7 },
	/* surround40 */
	[0x08] = { 0x00, 0x11, 0x24, 0x35, 0xf3, 0xf2, 0xf6, 0xf7 },
	/* 4ch */
	[0x03] = { 0x00, 0x11, 0x23, 0x32, 0x44, 0xf5, 0xf6, 0xf7 },
	/* surround41 */
	[0x09] = { 0x00, 0x11, 0x24, 0x35, 0x42, 0xf3, 0xf6, 0xf7 },
	/* surround50 */
	[0x0a] = { 0x00, 0x11, 0x24, 0x35, 0x43, 0xf2, 0xf6, 0xf7 },
	/* surround51 */
	[0x0b] = { 0x00, 0x11, 0x24, 0x35, 0x43, 0x52, 0xf6, 0xf7 },
	/* 7.1 */
	[0x13] = { 0x00, 0x11, 0x26, 0x37, 0x43, 0x52, 0x64, 0x75 },
};

/*
 * This is an ordered list!
 *
 * The preceding ones have better chances to be selected by
 * hdmi_channel_allocation().
 */
static struct cea_channel_speaker_allocation channel_allocations[] = {
/*			  channel:   7     6    5    4    3     2    1    0  */
{ .ca_index = 0x00,  .speakers = {   0,    0,   0,   0,   0,    0,  FR,  FL } },
				 /* 2.1 */
{ .ca_index = 0x01,  .speakers = {   0,    0,   0,   0,   0,  LFE,  FR,  FL } },
				 /* Dolby Surround */
{ .ca_index = 0x02,  .speakers = {   0,    0,   0,   0,  FC,    0,  FR,  FL } },
				 /* surround40 */
{ .ca_index = 0x08,  .speakers = {   0,    0,  RR,  RL,   0,    0,  FR,  FL } },
				 /* surround41 */
{ .ca_index = 0x09,  .speakers = {   0,    0,  RR,  RL,   0,  LFE,  FR,  FL } },
				 /* surround50 */
{ .ca_index = 0x0a,  .speakers = {   0,    0,  RR,  RL,  FC,    0,  FR,  FL } },
				 /* surround51 */
{ .ca_index = 0x0b,  .speakers = {   0,    0,  RR,  RL,  FC,  LFE,  FR,  FL } },
				 /* 6.1 */
{ .ca_index = 0x0f,  .speakers = {   0,   RC,  RR,  RL,  FC,  LFE,  FR,  FL } },
				 /* surround71 */
{ .ca_index = 0x13,  .speakers = { RRC,  RLC,  RR,  RL,  FC,  LFE,  FR,  FL } },

{ .ca_index = 0x03,  .speakers = {   0,    0,   0,   0,  FC,  LFE,  FR,  FL } },
{ .ca_index = 0x04,  .speakers = {   0,    0,   0,  RC,   0,    0,  FR,  FL } },
{ .ca_index = 0x05,  .speakers = {   0,    0,   0,  RC,   0,  LFE,  FR,  FL } },
{ .ca_index = 0x06,  .speakers = {   0,    0,   0,  RC,  FC,    0,  FR,  FL } },
{ .ca_index = 0x07,  .speakers = {   0,    0,   0,  RC,  FC,  LFE,  FR,  FL } },
{ .ca_index = 0x0c,  .speakers = {   0,   RC,  RR,  RL,   0,    0,  FR,  FL } },
{ .ca_index = 0x0d,  .speakers = {   0,   RC,  RR,  RL,   0,  LFE,  FR,  FL } },
{ .ca_index = 0x0e,  .speakers = {   0,   RC,  RR,  RL,  FC,    0,  FR,  FL } },
{ .ca_index = 0x10,  .speakers = { RRC,  RLC,  RR,  RL,   0,    0,  FR,  FL } },
{ .ca_index = 0x11,  .speakers = { RRC,  RLC,  RR,  RL,   0,  LFE,  FR,  FL } },
{ .ca_index = 0x12,  .speakers = { RRC,  RLC,  RR,  RL,  FC,    0,  FR,  FL } },
{ .ca_index = 0x14,  .speakers = { FRC,  FLC,   0,   0,   0,    0,  FR,  FL } },
{ .ca_index = 0x15,  .speakers = { FRC,  FLC,   0,   0,   0,  LFE,  FR,  FL } },
{ .ca_index = 0x16,  .speakers = { FRC,  FLC,   0,   0,  FC,    0,  FR,  FL } },
{ .ca_index = 0x17,  .speakers = { FRC,  FLC,   0,   0,  FC,  LFE,  FR,  FL } },
{ .ca_index = 0x18,  .speakers = { FRC,  FLC,   0,  RC,   0,    0,  FR,  FL } },
{ .ca_index = 0x19,  .speakers = { FRC,  FLC,   0,  RC,   0,  LFE,  FR,  FL } },
{ .ca_index = 0x1a,  .speakers = { FRC,  FLC,   0,  RC,  FC,    0,  FR,  FL } },
{ .ca_index = 0x1b,  .speakers = { FRC,  FLC,   0,  RC,  FC,  LFE,  FR,  FL } },
{ .ca_index = 0x1c,  .speakers = { FRC,  FLC,  RR,  RL,   0,    0,  FR,  FL } },
{ .ca_index = 0x1d,  .speakers = { FRC,  FLC,  RR,  RL,   0,  LFE,  FR,  FL } },
{ .ca_index = 0x1e,  .speakers = { FRC,  FLC,  RR,  RL,  FC,    0,  FR,  FL } },
{ .ca_index = 0x1f,  .speakers = { FRC,  FLC,  RR,  RL,  FC,  LFE,  FR,  FL } },
{ .ca_index = 0x20,  .speakers = {   0,  FCH,  RR,  RL,  FC,    0,  FR,  FL } },
{ .ca_index = 0x21,  .speakers = {   0,  FCH,  RR,  RL,  FC,  LFE,  FR,  FL } },
{ .ca_index = 0x22,  .speakers = {  TC,    0,  RR,  RL,  FC,    0,  FR,  FL } },
{ .ca_index = 0x23,  .speakers = {  TC,    0,  RR,  RL,  FC,  LFE,  FR,  FL } },
{ .ca_index = 0x24,  .speakers = { FRH,  FLH,  RR,  RL,   0,    0,  FR,  FL } },
{ .ca_index = 0x25,  .speakers = { FRH,  FLH,  RR,  RL,   0,  LFE,  FR,  FL } },
{ .ca_index = 0x26,  .speakers = { FRW,  FLW,  RR,  RL,   0,    0,  FR,  FL } },
{ .ca_index = 0x27,  .speakers = { FRW,  FLW,  RR,  RL,   0,  LFE,  FR,  FL } },
{ .ca_index = 0x28,  .speakers = {  TC,   RC,  RR,  RL,  FC,    0,  FR,  FL } },
{ .ca_index = 0x29,  .speakers = {  TC,   RC,  RR,  RL,  FC,  LFE,  FR,  FL } },
{ .ca_index = 0x2a,  .speakers = { FCH,   RC,  RR,  RL,  FC,    0,  FR,  FL } },
{ .ca_index = 0x2b,  .speakers = { FCH,   RC,  RR,  RL,  FC,  LFE,  FR,  FL } },
{ .ca_index = 0x2c,  .speakers = {  TC,  FCH,  RR,  RL,  FC,    0,  FR,  FL } },
{ .ca_index = 0x2d,  .speakers = {  TC,  FCH,  RR,  RL,  FC,  LFE,  FR,  FL } },
{ .ca_index = 0x2e,  .speakers = { FRH,  FLH,  RR,  RL,  FC,    0,  FR,  FL } },
{ .ca_index = 0x2f,  .speakers = { FRH,  FLH,  RR,  RL,  FC,  LFE,  FR,  FL } },
{ .ca_index = 0x30,  .speakers = { FRW,  FLW,  RR,  RL,  FC,    0,  FR,  FL } },
{ .ca_index = 0x31,  .speakers = { FRW,  FLW,  RR,  RL,  FC,  LFE,  FR,  FL } },
};


/*
 * HDMI routines
 */

static int pin_nid_to_pin_index(struct hdmi_spec *spec, hda_nid_t pin_nid)
{
	int pin_idx;

	for (pin_idx = 0; pin_idx < spec->num_pins; pin_idx++)
		if (spec->pins[pin_idx].pin_nid == pin_nid)
			return pin_idx;

	snd_printk(KERN_WARNING "HDMI: pin nid %d not registered\n", pin_nid);
	return -EINVAL;
}

static int hinfo_to_pin_index(struct hdmi_spec *spec,
			      struct hda_pcm_stream *hinfo)
{
	int pin_idx;

	for (pin_idx = 0; pin_idx < spec->num_pins; pin_idx++)
		if (&spec->pcm_rec[pin_idx].stream[0] == hinfo)
			return pin_idx;

	snd_printk(KERN_WARNING "HDMI: hinfo %p not registered\n", hinfo);
	return -EINVAL;
}

static int cvt_nid_to_cvt_index(struct hdmi_spec *spec, hda_nid_t cvt_nid)
{
	int cvt_idx;

	for (cvt_idx = 0; cvt_idx < spec->num_cvts; cvt_idx++)
		if (spec->cvts[cvt_idx].cvt_nid == cvt_nid)
			return cvt_idx;

	snd_printk(KERN_WARNING "HDMI: cvt nid %d not registered\n", cvt_nid);
	return -EINVAL;
}

static int hdmi_eld_ctl_info(struct snd_kcontrol *kcontrol,
			struct snd_ctl_elem_info *uinfo)
{
	struct hda_codec *codec = snd_kcontrol_chip(kcontrol);
	struct hdmi_spec *spec;
	int pin_idx;

	spec = codec->spec;
	uinfo->type = SNDRV_CTL_ELEM_TYPE_BYTES;

	pin_idx = kcontrol->private_value;
	uinfo->count = spec->pins[pin_idx].sink_eld.eld_size;

	return 0;
}

static int hdmi_eld_ctl_get(struct snd_kcontrol *kcontrol,
			struct snd_ctl_elem_value *ucontrol)
{
	struct hda_codec *codec = snd_kcontrol_chip(kcontrol);
	struct hdmi_spec *spec;
	int pin_idx;

	spec = codec->spec;
	pin_idx = kcontrol->private_value;

	memcpy(ucontrol->value.bytes.data,
		spec->pins[pin_idx].sink_eld.eld_buffer, ELD_MAX_SIZE);

	return 0;
}

static struct snd_kcontrol_new eld_bytes_ctl = {
	.access = SNDRV_CTL_ELEM_ACCESS_READ | SNDRV_CTL_ELEM_ACCESS_VOLATILE,
	.iface = SNDRV_CTL_ELEM_IFACE_PCM,
	.name = "ELD",
	.info = hdmi_eld_ctl_info,
	.get = hdmi_eld_ctl_get,
};

static int hdmi_create_eld_ctl(struct hda_codec *codec, int pin_idx,
			int device)
{
	struct snd_kcontrol *kctl;
	struct hdmi_spec *spec = codec->spec;
	int err;

	kctl = snd_ctl_new1(&eld_bytes_ctl, codec);
	if (!kctl)
		return -ENOMEM;
	kctl->private_value = pin_idx;
	kctl->id.device = device;

	err = snd_hda_ctl_add(codec, spec->pins[pin_idx].pin_nid, kctl);
	if (err < 0)
		return err;

	return 0;
}

#ifdef BE_PARANOID
static void hdmi_get_dip_index(struct hda_codec *codec, hda_nid_t pin_nid,
				int *packet_index, int *byte_index)
{
	int val;

	val = snd_hda_codec_read(codec, pin_nid, 0,
				 AC_VERB_GET_HDMI_DIP_INDEX, 0);

	*packet_index = val >> 5;
	*byte_index = val & 0x1f;
}
#endif

static void hdmi_set_dip_index(struct hda_codec *codec, hda_nid_t pin_nid,
				int packet_index, int byte_index)
{
	int val;

	val = (packet_index << 5) | (byte_index & 0x1f);

	snd_hda_codec_write(codec, pin_nid, 0, AC_VERB_SET_HDMI_DIP_INDEX, val);
}

static void hdmi_write_dip_byte(struct hda_codec *codec, hda_nid_t pin_nid,
				unsigned char val)
{
	snd_hda_codec_write(codec, pin_nid, 0, AC_VERB_SET_HDMI_DIP_DATA, val);
}

static void hdmi_init_pin(struct hda_codec *codec, hda_nid_t pin_nid)
{
	/* Unmute */
	if (get_wcaps(codec, pin_nid) & AC_WCAP_OUT_AMP)
		snd_hda_codec_write(codec, pin_nid, 0,
				AC_VERB_SET_AMP_GAIN_MUTE, AMP_OUT_UNMUTE);
	/* Disable pin out until stream is active*/
	snd_hda_codec_write(codec, pin_nid, 0,
			    AC_VERB_SET_PIN_WIDGET_CONTROL, 0);
}

static int hdmi_get_channel_count(struct hda_codec *codec, hda_nid_t cvt_nid)
{
	return 1 + snd_hda_codec_read(codec, cvt_nid, 0,
					AC_VERB_GET_CVT_CHAN_COUNT, 0);
}

static void hdmi_set_channel_count(struct hda_codec *codec,
				   hda_nid_t cvt_nid, int chs)
{
	if (chs != hdmi_get_channel_count(codec, cvt_nid))
		snd_hda_codec_write(codec, cvt_nid, 0,
				    AC_VERB_SET_CVT_CHAN_COUNT, chs - 1);
}


/*
 * Channel mapping routines
 */

/*
 * Compute derived values in channel_allocations[].
 */
static void init_channel_allocations(void)
{
	int i, j;
	struct cea_channel_speaker_allocation *p;

	for (i = 0; i < ARRAY_SIZE(channel_allocations); i++) {
		p = channel_allocations + i;
		p->channels = 0;
		p->spk_mask = 0;
		for (j = 0; j < ARRAY_SIZE(p->speakers); j++)
			if (p->speakers[j]) {
				p->channels++;
				p->spk_mask |= p->speakers[j];
			}
	}
}

/*
 * The transformation takes two steps:
 *
 *	eld->spk_alloc => (eld_speaker_allocation_bits[]) => spk_mask
 *	      spk_mask => (channel_allocations[])         => ai->CA
 *
 * TODO: it could select the wrong CA from multiple candidates.
*/
static int hdmi_channel_allocation(struct hdmi_eld *eld, int channels)
{
	int i;
	int ca = 0;
	int spk_mask = 0;
	char buf[SND_PRINT_CHANNEL_ALLOCATION_ADVISED_BUFSIZE];

	/*
	 * CA defaults to 0 for basic stereo audio
	 */
	if (channels <= 2)
		return 0;

	/*
	 * expand ELD's speaker allocation mask
	 *
	 * ELD tells the speaker mask in a compact(paired) form,
	 * expand ELD's notions to match the ones used by Audio InfoFrame.
	 */
	for (i = 0; i < ARRAY_SIZE(eld_speaker_allocation_bits); i++) {
		if (eld->spk_alloc & (1 << i))
			spk_mask |= eld_speaker_allocation_bits[i];
	}

	/* search for the first working match in the CA table */
	for (i = 0; i < ARRAY_SIZE(channel_allocations); i++) {
		if (channels == channel_allocations[i].channels &&
		    (spk_mask & channel_allocations[i].spk_mask) ==
				channel_allocations[i].spk_mask) {
			ca = channel_allocations[i].ca_index;
			break;
		}
	}

	snd_print_channel_allocation(eld->spk_alloc, buf, sizeof(buf));
	snd_printdd("HDMI: select CA 0x%x for %d-channel allocation: %s\n",
		    ca, channels, buf);

	return ca;
}

static void hdmi_debug_channel_mapping(struct hda_codec *codec,
				       hda_nid_t pin_nid)
{
#ifdef CONFIG_SND_DEBUG_VERBOSE
	int i;
	int slot;

	for (i = 0; i < 8; i++) {
		slot = snd_hda_codec_read(codec, pin_nid, 0,
						AC_VERB_GET_HDMI_CHAN_SLOT, i);
		printk(KERN_DEBUG "HDMI: ASP channel %d => slot %d\n",
						slot >> 4, slot & 0xf);
	}
#endif
}


static void hdmi_setup_channel_mapping(struct hda_codec *codec,
				       hda_nid_t pin_nid,
				       int ca)
{
	int i;
	int err;

	if (hdmi_channel_mapping[ca][1] == 0) {
		for (i = 0; i < channel_allocations[ca].channels; i++)
			hdmi_channel_mapping[ca][i] = i | (i << 4);
		for (; i < 8; i++)
			hdmi_channel_mapping[ca][i] = 0xf | (i << 4);
	}

	for (i = 0; i < 8; i++) {
		err = snd_hda_codec_write(codec, pin_nid, 0,
					  AC_VERB_SET_HDMI_CHAN_SLOT,
					  hdmi_channel_mapping[ca][i]);
		if (err) {
			snd_printdd(KERN_NOTICE
				    "HDMI: channel mapping failed\n");
			break;
		}
	}

	hdmi_debug_channel_mapping(codec, pin_nid);
}


/*
 * Audio InfoFrame routines
 */

/*
 * Enable Audio InfoFrame Transmission
 */
static void hdmi_start_infoframe_trans(struct hda_codec *codec,
				       hda_nid_t pin_nid)
{
	hdmi_set_dip_index(codec, pin_nid, 0x0, 0x0);
	snd_hda_codec_write(codec, pin_nid, 0, AC_VERB_SET_HDMI_DIP_XMIT,
						AC_DIPXMIT_BEST);
}

/*
 * Disable Audio InfoFrame Transmission
 */
static void hdmi_stop_infoframe_trans(struct hda_codec *codec,
				      hda_nid_t pin_nid)
{
	hdmi_set_dip_index(codec, pin_nid, 0x0, 0x0);
	snd_hda_codec_write(codec, pin_nid, 0, AC_VERB_SET_HDMI_DIP_XMIT,
						AC_DIPXMIT_DISABLE);
}

static void hdmi_debug_dip_size(struct hda_codec *codec, hda_nid_t pin_nid)
{
#ifdef CONFIG_SND_DEBUG_VERBOSE
	int i;
	int size;

	size = snd_hdmi_get_eld_size(codec, pin_nid);
	printk(KERN_DEBUG "HDMI: ELD buf size is %d\n", size);

	for (i = 0; i < 8; i++) {
		size = snd_hda_codec_read(codec, pin_nid, 0,
						AC_VERB_GET_HDMI_DIP_SIZE, i);
		printk(KERN_DEBUG "HDMI: DIP GP[%d] buf size is %d\n", i, size);
	}
#endif
}

static void hdmi_clear_dip_buffers(struct hda_codec *codec, hda_nid_t pin_nid)
{
#ifdef BE_PARANOID
	int i, j;
	int size;
	int pi, bi;
	for (i = 0; i < 8; i++) {
		size = snd_hda_codec_read(codec, pin_nid, 0,
						AC_VERB_GET_HDMI_DIP_SIZE, i);
		if (size == 0)
			continue;

		hdmi_set_dip_index(codec, pin_nid, i, 0x0);
		for (j = 1; j < 1000; j++) {
			hdmi_write_dip_byte(codec, pin_nid, 0x0);
			hdmi_get_dip_index(codec, pin_nid, &pi, &bi);
			if (pi != i)
				snd_printd(KERN_INFO "dip index %d: %d != %d\n",
						bi, pi, i);
			if (bi == 0) /* byte index wrapped around */
				break;
		}
		snd_printd(KERN_INFO
			"HDMI: DIP GP[%d] buf reported size=%d, written=%d\n",
			i, size, j);
	}
#endif
}

static void hdmi_checksum_audio_infoframe(struct hdmi_audio_infoframe *hdmi_ai)
{
	u8 *bytes = (u8 *)hdmi_ai;
	u8 sum = 0;
	int i;

	hdmi_ai->checksum = 0;

	for (i = 0; i < sizeof(*hdmi_ai); i++)
		sum += bytes[i];

	hdmi_ai->checksum = -sum;
}

static void hdmi_fill_audio_infoframe(struct hda_codec *codec,
				      hda_nid_t pin_nid,
				      u8 *dip, int size)
{
	int i;

	hdmi_debug_dip_size(codec, pin_nid);
	hdmi_clear_dip_buffers(codec, pin_nid); /* be paranoid */

	hdmi_set_dip_index(codec, pin_nid, 0x0, 0x0);
	for (i = 0; i < size; i++)
		hdmi_write_dip_byte(codec, pin_nid, dip[i]);
}

static bool hdmi_infoframe_uptodate(struct hda_codec *codec, hda_nid_t pin_nid,
				    u8 *dip, int size)
{
	u8 val;
	int i;

	if (snd_hda_codec_read(codec, pin_nid, 0, AC_VERB_GET_HDMI_DIP_XMIT, 0)
							    != AC_DIPXMIT_BEST)
		return false;

	hdmi_set_dip_index(codec, pin_nid, 0x0, 0x0);
	for (i = 0; i < size; i++) {
		val = snd_hda_codec_read(codec, pin_nid, 0,
					 AC_VERB_GET_HDMI_DIP_DATA, 0);
		if (val != dip[i])
			return false;
	}

	return true;
}

static void hdmi_setup_audio_infoframe(struct hda_codec *codec, int pin_idx,
					struct snd_pcm_substream *substream)
{
	struct hdmi_spec *spec = codec->spec;
	struct hdmi_spec_per_pin *per_pin = &spec->pins[pin_idx];
	hda_nid_t pin_nid = per_pin->pin_nid;
	int channels = substream->runtime->channels;
	struct hdmi_eld *eld;
	int ca;
	union audio_infoframe ai;

	eld = &spec->pins[pin_idx].sink_eld;
	if (!eld->monitor_present)
		return;

	ca = hdmi_channel_allocation(eld, channels);

	memset(&ai, 0, sizeof(ai));
	if (eld->conn_type == 0) { /* HDMI */
		struct hdmi_audio_infoframe *hdmi_ai = &ai.hdmi;

		hdmi_ai->type		= 0x84;
		hdmi_ai->ver		= 0x01;
		hdmi_ai->len		= 0x0a;
		hdmi_ai->CC02_CT47	= channels - 1;
		hdmi_ai->CA		= ca;
		hdmi_checksum_audio_infoframe(hdmi_ai);
	} else if (eld->conn_type == 1) { /* DisplayPort */
		struct dp_audio_infoframe *dp_ai = &ai.dp;

		dp_ai->type		= 0x84;
		dp_ai->len		= 0x1b;
		dp_ai->ver		= 0x11 << 2;
		dp_ai->CC02_CT47	= channels - 1;
		dp_ai->CA		= ca;
	} else {
		snd_printd("HDMI: unknown connection type at pin %d\n",
			    pin_nid);
		return;
	}

	/*
	 * sizeof(ai) is used instead of sizeof(*hdmi_ai) or
	 * sizeof(*dp_ai) to avoid partial match/update problems when
	 * the user switches between HDMI/DP monitors.
	 */
	if (!hdmi_infoframe_uptodate(codec, pin_nid, ai.bytes,
					sizeof(ai))) {
		snd_printdd("hdmi_setup_audio_infoframe: "
			    "pin=%d channels=%d\n",
			    pin_nid,
			    channels);
		hdmi_setup_channel_mapping(codec, pin_nid, ca);
		hdmi_stop_infoframe_trans(codec, pin_nid);
		hdmi_fill_audio_infoframe(codec, pin_nid,
					    ai.bytes, sizeof(ai));
		hdmi_start_infoframe_trans(codec, pin_nid);
	}
}


/*
 * Unsolicited events
 */

static void hdmi_present_sense(struct hdmi_spec_per_pin *per_pin, int repoll);

static void hdmi_intrinsic_event(struct hda_codec *codec, unsigned int res)
{
	struct hdmi_spec *spec = codec->spec;
	int tag = res >> AC_UNSOL_RES_TAG_SHIFT;
	int pin_nid;
	int pd = !!(res & AC_UNSOL_RES_PD);
	int eldv = !!(res & AC_UNSOL_RES_ELDV);
	int pin_idx;
<<<<<<< HEAD
=======
	struct hda_jack_tbl *jack;

	jack = snd_hda_jack_tbl_get_from_tag(codec, tag);
	if (!jack)
		return;
	pin_nid = jack->nid;
	jack->jack_dirty = 1;
>>>>>>> f2cbba76

	printk(KERN_INFO
		"HDMI hot plug event: Codec=%d Pin=%d Presence_Detect=%d ELD_Valid=%d\n",
		codec->addr, pin_nid, pd, eldv);

	pin_idx = pin_nid_to_pin_index(spec, pin_nid);
	if (pin_idx < 0)
		return;

	hdmi_present_sense(&spec->pins[pin_idx], 1);
<<<<<<< HEAD
=======
	snd_hda_jack_report_sync(codec);
>>>>>>> f2cbba76
}

static void hdmi_non_intrinsic_event(struct hda_codec *codec, unsigned int res)
{
	int tag = res >> AC_UNSOL_RES_TAG_SHIFT;
	int subtag = (res & AC_UNSOL_RES_SUBTAG) >> AC_UNSOL_RES_SUBTAG_SHIFT;
	int cp_state = !!(res & AC_UNSOL_RES_CP_STATE);
	int cp_ready = !!(res & AC_UNSOL_RES_CP_READY);

	printk(KERN_INFO
		"HDMI CP event: CODEC=%d PIN=%d SUBTAG=0x%x CP_STATE=%d CP_READY=%d\n",
		codec->addr,
		tag,
		subtag,
		cp_state,
		cp_ready);

	/* TODO */
	if (cp_state)
		;
	if (cp_ready)
		;
}


static void hdmi_unsol_event(struct hda_codec *codec, unsigned int res)
{
	int tag = res >> AC_UNSOL_RES_TAG_SHIFT;
	int subtag = (res & AC_UNSOL_RES_SUBTAG) >> AC_UNSOL_RES_SUBTAG_SHIFT;

	if (!snd_hda_jack_tbl_get_from_tag(codec, tag)) {
		snd_printd(KERN_INFO "Unexpected HDMI event tag 0x%x\n", tag);
		return;
	}

	if (subtag == 0)
		hdmi_intrinsic_event(codec, res);
	else
		hdmi_non_intrinsic_event(codec, res);
}

/*
 * Callbacks
 */

/* HBR should be Non-PCM, 8 channels */
#define is_hbr_format(format) \
	((format & AC_FMT_TYPE_NON_PCM) && (format & AC_FMT_CHAN_MASK) == 7)

static int hdmi_setup_stream(struct hda_codec *codec, hda_nid_t cvt_nid,
			      hda_nid_t pin_nid, u32 stream_tag, int format)
{
	int pinctl;
	int new_pinctl = 0;

	if (snd_hda_query_pin_caps(codec, pin_nid) & AC_PINCAP_HBR) {
		pinctl = snd_hda_codec_read(codec, pin_nid, 0,
					    AC_VERB_GET_PIN_WIDGET_CONTROL, 0);

		new_pinctl = pinctl & ~AC_PINCTL_EPT;
		if (is_hbr_format(format))
			new_pinctl |= AC_PINCTL_EPT_HBR;
		else
			new_pinctl |= AC_PINCTL_EPT_NATIVE;

		snd_printdd("hdmi_setup_stream: "
			    "NID=0x%x, %spinctl=0x%x\n",
			    pin_nid,
			    pinctl == new_pinctl ? "" : "new-",
			    new_pinctl);

		if (pinctl != new_pinctl)
			snd_hda_codec_write(codec, pin_nid, 0,
					    AC_VERB_SET_PIN_WIDGET_CONTROL,
					    new_pinctl);

	}
	if (is_hbr_format(format) && !new_pinctl) {
		snd_printdd("hdmi_setup_stream: HBR is not supported\n");
		return -EINVAL;
	}

	snd_hda_codec_setup_stream(codec, cvt_nid, stream_tag, 0, format);
	return 0;
}

/*
 * HDA PCM callbacks
 */
static int hdmi_pcm_open(struct hda_pcm_stream *hinfo,
			 struct hda_codec *codec,
			 struct snd_pcm_substream *substream)
{
	struct hdmi_spec *spec = codec->spec;
	struct snd_pcm_runtime *runtime = substream->runtime;
	int pin_idx, cvt_idx, mux_idx = 0;
	struct hdmi_spec_per_pin *per_pin;
	struct hdmi_eld *eld;
	struct hdmi_spec_per_cvt *per_cvt = NULL;
	int pinctl;

	/* Validate hinfo */
	pin_idx = hinfo_to_pin_index(spec, hinfo);
	if (snd_BUG_ON(pin_idx < 0))
		return -EINVAL;
	per_pin = &spec->pins[pin_idx];
	eld = &per_pin->sink_eld;

	/* Dynamically assign converter to stream */
	for (cvt_idx = 0; cvt_idx < spec->num_cvts; cvt_idx++) {
		per_cvt = &spec->cvts[cvt_idx];

		/* Must not already be assigned */
		if (per_cvt->assigned)
			continue;
		/* Must be in pin's mux's list of converters */
		for (mux_idx = 0; mux_idx < per_pin->num_mux_nids; mux_idx++)
			if (per_pin->mux_nids[mux_idx] == per_cvt->cvt_nid)
				break;
		/* Not in mux list */
		if (mux_idx == per_pin->num_mux_nids)
			continue;
		break;
	}
	/* No free converters */
	if (cvt_idx == spec->num_cvts)
		return -ENODEV;

	/* Claim converter */
	per_cvt->assigned = 1;
	hinfo->nid = per_cvt->cvt_nid;

	snd_hda_codec_write(codec, per_pin->pin_nid, 0,
			    AC_VERB_SET_CONNECT_SEL,
			    mux_idx);
	pinctl = snd_hda_codec_read(codec, per_pin->pin_nid, 0,
				    AC_VERB_GET_PIN_WIDGET_CONTROL, 0);
	snd_hda_codec_write(codec, per_pin->pin_nid, 0,
			    AC_VERB_SET_PIN_WIDGET_CONTROL,
			    pinctl | PIN_OUT);
	snd_hda_spdif_ctls_assign(codec, pin_idx, per_cvt->cvt_nid);

	/* Initially set the converter's capabilities */
	hinfo->channels_min = per_cvt->channels_min;
	hinfo->channels_max = per_cvt->channels_max;
	hinfo->rates = per_cvt->rates;
	hinfo->formats = per_cvt->formats;
	hinfo->maxbps = per_cvt->maxbps;

	/* Restrict capabilities by ELD if this isn't disabled */
	if (!static_hdmi_pcm && eld->eld_valid) {
		snd_hdmi_eld_update_pcm_info(eld, hinfo);
		if (hinfo->channels_min > hinfo->channels_max ||
		    !hinfo->rates || !hinfo->formats)
			return -ENODEV;
	}

	/* Store the updated parameters */
	runtime->hw.channels_min = hinfo->channels_min;
	runtime->hw.channels_max = hinfo->channels_max;
	runtime->hw.formats = hinfo->formats;
	runtime->hw.rates = hinfo->rates;

	snd_pcm_hw_constraint_step(substream->runtime, 0,
				   SNDRV_PCM_HW_PARAM_CHANNELS, 2);
	return 0;
}

/*
 * HDA/HDMI auto parsing
 */
static int hdmi_read_pin_conn(struct hda_codec *codec, int pin_idx)
{
	struct hdmi_spec *spec = codec->spec;
	struct hdmi_spec_per_pin *per_pin = &spec->pins[pin_idx];
	hda_nid_t pin_nid = per_pin->pin_nid;

	if (!(get_wcaps(codec, pin_nid) & AC_WCAP_CONN_LIST)) {
		snd_printk(KERN_WARNING
			   "HDMI: pin %d wcaps %#x "
			   "does not support connection list\n",
			   pin_nid, get_wcaps(codec, pin_nid));
		return -EINVAL;
	}

	per_pin->num_mux_nids = snd_hda_get_connections(codec, pin_nid,
							per_pin->mux_nids,
							HDA_MAX_CONNECTIONS);

	return 0;
}

static void hdmi_present_sense(struct hdmi_spec_per_pin *per_pin, int repoll)
{
	struct hda_codec *codec = per_pin->codec;
	struct hdmi_eld *eld = &per_pin->sink_eld;
	hda_nid_t pin_nid = per_pin->pin_nid;
	/*
	 * Always execute a GetPinSense verb here, even when called from
	 * hdmi_intrinsic_event; for some NVIDIA HW, the unsolicited
	 * response's PD bit is not the real PD value, but indicates that
	 * the real PD value changed. An older version of the HD-audio
	 * specification worked this way. Hence, we just ignore the data in
	 * the unsolicited response to avoid custom WARs.
	 */
	int present = snd_hda_pin_sense(codec, pin_nid);
	bool eld_valid = false;

	memset(eld, 0, offsetof(struct hdmi_eld, eld_buffer));

	eld->monitor_present	= !!(present & AC_PINSENSE_PRESENCE);
	if (eld->monitor_present)
		eld_valid	= !!(present & AC_PINSENSE_ELDV);

	printk(KERN_INFO
		"HDMI status: Codec=%d Pin=%d Presence_Detect=%d ELD_Valid=%d\n",
		codec->addr, pin_nid, eld->monitor_present, eld_valid);

	if (eld_valid) {
		if (!snd_hdmi_get_eld(eld, codec, pin_nid))
			snd_hdmi_show_eld(eld);
		else if (repoll) {
			queue_delayed_work(codec->bus->workq,
					   &per_pin->work,
					   msecs_to_jiffies(300));
		}
	}
<<<<<<< HEAD
=======
}

static void hdmi_repoll_eld(struct work_struct *work)
{
	struct hdmi_spec_per_pin *per_pin =
	container_of(to_delayed_work(work), struct hdmi_spec_per_pin, work);

	if (per_pin->repoll_count++ > 6)
		per_pin->repoll_count = 0;
>>>>>>> f2cbba76

	hdmi_present_sense(per_pin, per_pin->repoll_count);
}

static void hdmi_repoll_eld(struct work_struct *work)
{
	struct hdmi_spec_per_pin *per_pin =
	container_of(to_delayed_work(work), struct hdmi_spec_per_pin, work);

	if (per_pin->repoll_count++ > 6)
		per_pin->repoll_count = 0;

	hdmi_present_sense(per_pin, per_pin->repoll_count);
}

static int hdmi_add_pin(struct hda_codec *codec, hda_nid_t pin_nid)
{
	struct hdmi_spec *spec = codec->spec;
	unsigned int caps, config;
	int pin_idx;
	struct hdmi_spec_per_pin *per_pin;
	int err;

	caps = snd_hda_param_read(codec, pin_nid, AC_PAR_PIN_CAP);
	if (!(caps & (AC_PINCAP_HDMI | AC_PINCAP_DP)))
		return 0;

	config = snd_hda_codec_read(codec, pin_nid, 0,
				AC_VERB_GET_CONFIG_DEFAULT, 0);
	if (get_defcfg_connect(config) == AC_JACK_PORT_NONE)
		return 0;

	if (snd_BUG_ON(spec->num_pins >= MAX_HDMI_PINS))
		return -E2BIG;

	pin_idx = spec->num_pins;
	per_pin = &spec->pins[pin_idx];

	per_pin->pin_nid = pin_nid;

	err = hdmi_read_pin_conn(codec, pin_idx);
	if (err < 0)
		return err;

	spec->num_pins++;

	return 0;
}

static int hdmi_add_cvt(struct hda_codec *codec, hda_nid_t cvt_nid)
{
	struct hdmi_spec *spec = codec->spec;
	int cvt_idx;
	struct hdmi_spec_per_cvt *per_cvt;
	unsigned int chans;
	int err;

	if (snd_BUG_ON(spec->num_cvts >= MAX_HDMI_CVTS))
		return -E2BIG;

	chans = get_wcaps(codec, cvt_nid);
	chans = get_wcaps_channels(chans);

	cvt_idx = spec->num_cvts;
	per_cvt = &spec->cvts[cvt_idx];

	per_cvt->cvt_nid = cvt_nid;
	per_cvt->channels_min = 2;
	if (chans <= 16)
		per_cvt->channels_max = chans;

	err = snd_hda_query_supported_pcm(codec, cvt_nid,
					  &per_cvt->rates,
					  &per_cvt->formats,
					  &per_cvt->maxbps);
	if (err < 0)
		return err;

	spec->num_cvts++;

	return 0;
}

static int hdmi_parse_codec(struct hda_codec *codec)
{
	hda_nid_t nid;
	int i, nodes;

	nodes = snd_hda_get_sub_nodes(codec, codec->afg, &nid);
	if (!nid || nodes < 0) {
		snd_printk(KERN_WARNING "HDMI: failed to get afg sub nodes\n");
		return -EINVAL;
	}

	for (i = 0; i < nodes; i++, nid++) {
		unsigned int caps;
		unsigned int type;

		caps = snd_hda_param_read(codec, nid, AC_PAR_AUDIO_WIDGET_CAP);
		type = get_wcaps_type(caps);

		if (!(caps & AC_WCAP_DIGITAL))
			continue;

		switch (type) {
		case AC_WID_AUD_OUT:
			hdmi_add_cvt(codec, nid);
			break;
		case AC_WID_PIN:
			hdmi_add_pin(codec, nid);
			break;
		}
	}

	/*
	 * G45/IbexPeak don't support EPSS: the unsolicited pin hot plug event
	 * can be lost and presence sense verb will become inaccurate if the
	 * HDA link is powered off at hot plug or hw initialization time.
	 */
#ifdef CONFIG_SND_HDA_POWER_SAVE
	if (!(snd_hda_param_read(codec, codec->afg, AC_PAR_POWER_STATE) &
	      AC_PWRST_EPSS))
		codec->bus->power_keep_link_on = 1;
#endif

	return 0;
}

/*
 */
static char *get_hdmi_pcm_name(int idx)
{
	static char names[MAX_HDMI_PINS][8];
	sprintf(&names[idx][0], "HDMI %d", idx);
	return &names[idx][0];
}

/*
 * HDMI callbacks
 */

static int generic_hdmi_playback_pcm_prepare(struct hda_pcm_stream *hinfo,
					   struct hda_codec *codec,
					   unsigned int stream_tag,
					   unsigned int format,
					   struct snd_pcm_substream *substream)
{
	hda_nid_t cvt_nid = hinfo->nid;
	struct hdmi_spec *spec = codec->spec;
	int pin_idx = hinfo_to_pin_index(spec, hinfo);
	hda_nid_t pin_nid = spec->pins[pin_idx].pin_nid;

	hdmi_set_channel_count(codec, cvt_nid, substream->runtime->channels);

	hdmi_setup_audio_infoframe(codec, pin_idx, substream);

	return hdmi_setup_stream(codec, cvt_nid, pin_nid, stream_tag, format);
}

static int generic_hdmi_playback_pcm_cleanup(struct hda_pcm_stream *hinfo,
					     struct hda_codec *codec,
					     struct snd_pcm_substream *substream)
{
	struct hdmi_spec *spec = codec->spec;
	int cvt_idx, pin_idx;
	struct hdmi_spec_per_cvt *per_cvt;
	struct hdmi_spec_per_pin *per_pin;
	int pinctl;

	snd_hda_codec_cleanup_stream(codec, hinfo->nid);

	if (hinfo->nid) {
		cvt_idx = cvt_nid_to_cvt_index(spec, hinfo->nid);
		if (snd_BUG_ON(cvt_idx < 0))
			return -EINVAL;
		per_cvt = &spec->cvts[cvt_idx];

		snd_BUG_ON(!per_cvt->assigned);
		per_cvt->assigned = 0;
		hinfo->nid = 0;

		pin_idx = hinfo_to_pin_index(spec, hinfo);
		if (snd_BUG_ON(pin_idx < 0))
			return -EINVAL;
		per_pin = &spec->pins[pin_idx];

		pinctl = snd_hda_codec_read(codec, per_pin->pin_nid, 0,
					    AC_VERB_GET_PIN_WIDGET_CONTROL, 0);
		snd_hda_codec_write(codec, per_pin->pin_nid, 0,
				    AC_VERB_SET_PIN_WIDGET_CONTROL,
				    pinctl & ~PIN_OUT);
		snd_hda_spdif_ctls_unassign(codec, pin_idx);
	}

	return 0;
}

static const struct hda_pcm_ops generic_ops = {
	.open = hdmi_pcm_open,
	.prepare = generic_hdmi_playback_pcm_prepare,
	.cleanup = generic_hdmi_playback_pcm_cleanup,
};

static int generic_hdmi_build_pcms(struct hda_codec *codec)
{
	struct hdmi_spec *spec = codec->spec;
	int pin_idx;

	for (pin_idx = 0; pin_idx < spec->num_pins; pin_idx++) {
		struct hda_pcm *info;
		struct hda_pcm_stream *pstr;

		info = &spec->pcm_rec[pin_idx];
		info->name = get_hdmi_pcm_name(pin_idx);
		info->pcm_type = HDA_PCM_TYPE_HDMI;

		pstr = &info->stream[SNDRV_PCM_STREAM_PLAYBACK];
		pstr->substreams = 1;
		pstr->ops = generic_ops;
		/* other pstr fields are set in open */
	}

	codec->num_pcms = spec->num_pins;
	codec->pcm_info = spec->pcm_rec;

	return 0;
}

static int generic_hdmi_build_jack(struct hda_codec *codec, int pin_idx)
{
	char hdmi_str[32] = "HDMI/DP";
	struct hdmi_spec *spec = codec->spec;
	struct hdmi_spec_per_pin *per_pin = &spec->pins[pin_idx];
	int pcmdev = spec->pcm_rec[pin_idx].device;

	if (pcmdev > 0)
		sprintf(hdmi_str + strlen(hdmi_str), ",pcm=%d", pcmdev);

<<<<<<< HEAD
	hdmi_present_sense(per_pin, 0);
	return 0;
=======
	return snd_hda_jack_add_kctl(codec, per_pin->pin_nid, hdmi_str, 0);
>>>>>>> f2cbba76
}

static int generic_hdmi_build_controls(struct hda_codec *codec)
{
	struct hdmi_spec *spec = codec->spec;
	int err;
	int pin_idx;

	for (pin_idx = 0; pin_idx < spec->num_pins; pin_idx++) {
		struct hdmi_spec_per_pin *per_pin = &spec->pins[pin_idx];

		err = generic_hdmi_build_jack(codec, pin_idx);
		if (err < 0)
			return err;

		err = snd_hda_create_spdif_out_ctls(codec,
						    per_pin->pin_nid,
						    per_pin->mux_nids[0]);
		if (err < 0)
			return err;
		snd_hda_spdif_ctls_unassign(codec, pin_idx);

		/* add control for ELD Bytes */
		err = hdmi_create_eld_ctl(codec,
					pin_idx,
					spec->pcm_rec[pin_idx].device);

		if (err < 0)
			return err;

		hdmi_present_sense(per_pin, 0);
	}

	return 0;
}

static int generic_hdmi_init(struct hda_codec *codec)
{
	struct hdmi_spec *spec = codec->spec;
	int pin_idx;

	for (pin_idx = 0; pin_idx < spec->num_pins; pin_idx++) {
		struct hdmi_spec_per_pin *per_pin = &spec->pins[pin_idx];
		hda_nid_t pin_nid = per_pin->pin_nid;
		struct hdmi_eld *eld = &per_pin->sink_eld;

		hdmi_init_pin(codec, pin_nid);
		snd_hda_jack_detect_enable(codec, pin_nid, pin_nid);

		per_pin->codec = codec;
		INIT_DELAYED_WORK(&per_pin->work, hdmi_repoll_eld);
		snd_hda_eld_proc_new(codec, eld, pin_idx);
	}
	snd_hda_jack_report_sync(codec);
	return 0;
}

static void generic_hdmi_free(struct hda_codec *codec)
{
	struct hdmi_spec *spec = codec->spec;
	int pin_idx;

	for (pin_idx = 0; pin_idx < spec->num_pins; pin_idx++) {
		struct hdmi_spec_per_pin *per_pin = &spec->pins[pin_idx];
		struct hdmi_eld *eld = &per_pin->sink_eld;

		cancel_delayed_work(&per_pin->work);
		snd_hda_eld_proc_free(codec, eld);
	}

	flush_workqueue(codec->bus->workq);
	kfree(spec);
}

static const struct hda_codec_ops generic_hdmi_patch_ops = {
	.init			= generic_hdmi_init,
	.free			= generic_hdmi_free,
	.build_pcms		= generic_hdmi_build_pcms,
	.build_controls		= generic_hdmi_build_controls,
	.unsol_event		= hdmi_unsol_event,
};

static int patch_generic_hdmi(struct hda_codec *codec)
{
	struct hdmi_spec *spec;

	spec = kzalloc(sizeof(*spec), GFP_KERNEL);
	if (spec == NULL)
		return -ENOMEM;

	codec->spec = spec;
	if (hdmi_parse_codec(codec) < 0) {
		codec->spec = NULL;
		kfree(spec);
		return -EINVAL;
	}
	codec->patch_ops = generic_hdmi_patch_ops;

	init_channel_allocations();

	return 0;
}

/*
 * Shared non-generic implementations
 */

static int simple_playback_build_pcms(struct hda_codec *codec)
{
	struct hdmi_spec *spec = codec->spec;
	struct hda_pcm *info = spec->pcm_rec;
	int i;

	codec->num_pcms = spec->num_cvts;
	codec->pcm_info = info;

	for (i = 0; i < codec->num_pcms; i++, info++) {
		unsigned int chans;
		struct hda_pcm_stream *pstr;

		chans = get_wcaps(codec, spec->cvts[i].cvt_nid);
		chans = get_wcaps_channels(chans);

		info->name = get_hdmi_pcm_name(i);
		info->pcm_type = HDA_PCM_TYPE_HDMI;
		pstr = &info->stream[SNDRV_PCM_STREAM_PLAYBACK];
		snd_BUG_ON(!spec->pcm_playback);
		*pstr = *spec->pcm_playback;
		pstr->nid = spec->cvts[i].cvt_nid;
		if (pstr->channels_max <= 2 && chans && chans <= 16)
			pstr->channels_max = chans;
	}

	return 0;
}

static int simple_playback_build_controls(struct hda_codec *codec)
{
	struct hdmi_spec *spec = codec->spec;
	int err;
	int i;

	for (i = 0; i < codec->num_pcms; i++) {
		err = snd_hda_create_spdif_out_ctls(codec,
						    spec->cvts[i].cvt_nid,
						    spec->cvts[i].cvt_nid);
		if (err < 0)
			return err;
	}

	return 0;
}

static void simple_playback_free(struct hda_codec *codec)
{
	struct hdmi_spec *spec = codec->spec;

	kfree(spec);
}

/*
 * Nvidia specific implementations
 */

#define Nv_VERB_SET_Channel_Allocation          0xF79
#define Nv_VERB_SET_Info_Frame_Checksum         0xF7A
#define Nv_VERB_SET_Audio_Protection_On         0xF98
#define Nv_VERB_SET_Audio_Protection_Off        0xF99

#define nvhdmi_master_con_nid_7x	0x04
#define nvhdmi_master_pin_nid_7x	0x05

static const hda_nid_t nvhdmi_con_nids_7x[4] = {
	/*front, rear, clfe, rear_surr */
	0x6, 0x8, 0xa, 0xc,
};

static const struct hda_verb nvhdmi_basic_init_7x[] = {
	/* set audio protect on */
	{ 0x1, Nv_VERB_SET_Audio_Protection_On, 0x1},
	/* enable digital output on pin widget */
	{ 0x5, AC_VERB_SET_PIN_WIDGET_CONTROL, PIN_OUT | 0x5 },
	{ 0x7, AC_VERB_SET_PIN_WIDGET_CONTROL, PIN_OUT | 0x5 },
	{ 0x9, AC_VERB_SET_PIN_WIDGET_CONTROL, PIN_OUT | 0x5 },
	{ 0xb, AC_VERB_SET_PIN_WIDGET_CONTROL, PIN_OUT | 0x5 },
	{ 0xd, AC_VERB_SET_PIN_WIDGET_CONTROL, PIN_OUT | 0x5 },
	{} /* terminator */
};

#ifdef LIMITED_RATE_FMT_SUPPORT
/* support only the safe format and rate */
#define SUPPORTED_RATES		SNDRV_PCM_RATE_48000
#define SUPPORTED_MAXBPS	16
#define SUPPORTED_FORMATS	SNDRV_PCM_FMTBIT_S16_LE
#else
/* support all rates and formats */
#define SUPPORTED_RATES \
	(SNDRV_PCM_RATE_32000 | SNDRV_PCM_RATE_44100 | SNDRV_PCM_RATE_48000 |\
	SNDRV_PCM_RATE_88200 | SNDRV_PCM_RATE_96000 | SNDRV_PCM_RATE_176400 |\
	 SNDRV_PCM_RATE_192000)
#define SUPPORTED_MAXBPS	24
#define SUPPORTED_FORMATS \
	(SNDRV_PCM_FMTBIT_S16_LE | SNDRV_PCM_FMTBIT_S32_LE)
#endif

static int nvhdmi_7x_init(struct hda_codec *codec)
{
	snd_hda_sequence_write(codec, nvhdmi_basic_init_7x);
	return 0;
}

static unsigned int channels_2_6_8[] = {
	2, 6, 8
};

static unsigned int channels_2_8[] = {
	2, 8
};

static struct snd_pcm_hw_constraint_list hw_constraints_2_6_8_channels = {
	.count = ARRAY_SIZE(channels_2_6_8),
	.list = channels_2_6_8,
	.mask = 0,
};

static struct snd_pcm_hw_constraint_list hw_constraints_2_8_channels = {
	.count = ARRAY_SIZE(channels_2_8),
	.list = channels_2_8,
	.mask = 0,
};

static int simple_playback_pcm_open(struct hda_pcm_stream *hinfo,
				    struct hda_codec *codec,
				    struct snd_pcm_substream *substream)
{
	struct hdmi_spec *spec = codec->spec;
	struct snd_pcm_hw_constraint_list *hw_constraints_channels = NULL;

	switch (codec->preset->id) {
	case 0x10de0002:
	case 0x10de0003:
	case 0x10de0005:
	case 0x10de0006:
		hw_constraints_channels = &hw_constraints_2_8_channels;
		break;
	case 0x10de0007:
		hw_constraints_channels = &hw_constraints_2_6_8_channels;
		break;
	default:
		break;
	}

	if (hw_constraints_channels != NULL) {
		snd_pcm_hw_constraint_list(substream->runtime, 0,
				SNDRV_PCM_HW_PARAM_CHANNELS,
				hw_constraints_channels);
	} else {
		snd_pcm_hw_constraint_step(substream->runtime, 0,
					   SNDRV_PCM_HW_PARAM_CHANNELS, 2);
	}

	return snd_hda_multi_out_dig_open(codec, &spec->multiout);
}

static int simple_playback_pcm_close(struct hda_pcm_stream *hinfo,
				     struct hda_codec *codec,
				     struct snd_pcm_substream *substream)
{
	struct hdmi_spec *spec = codec->spec;
	return snd_hda_multi_out_dig_close(codec, &spec->multiout);
}

static int simple_playback_pcm_prepare(struct hda_pcm_stream *hinfo,
				       struct hda_codec *codec,
				       unsigned int stream_tag,
				       unsigned int format,
				       struct snd_pcm_substream *substream)
{
	struct hdmi_spec *spec = codec->spec;
	return snd_hda_multi_out_dig_prepare(codec, &spec->multiout,
					     stream_tag, format, substream);
}

static void nvhdmi_8ch_7x_set_info_frame_parameters(struct hda_codec *codec,
						    int channels)
{
	unsigned int chanmask;
	int chan = channels ? (channels - 1) : 1;

	switch (channels) {
	default:
	case 0:
	case 2:
		chanmask = 0x00;
		break;
	case 4:
		chanmask = 0x08;
		break;
	case 6:
		chanmask = 0x0b;
		break;
	case 8:
		chanmask = 0x13;
		break;
	}

	/* Set the audio infoframe channel allocation and checksum fields.  The
	 * channel count is computed implicitly by the hardware. */
	snd_hda_codec_write(codec, 0x1, 0,
			Nv_VERB_SET_Channel_Allocation, chanmask);

	snd_hda_codec_write(codec, 0x1, 0,
			Nv_VERB_SET_Info_Frame_Checksum,
			(0x71 - chan - chanmask));
}

static int nvhdmi_8ch_7x_pcm_close(struct hda_pcm_stream *hinfo,
				   struct hda_codec *codec,
				   struct snd_pcm_substream *substream)
{
	struct hdmi_spec *spec = codec->spec;
	int i;

	snd_hda_codec_write(codec, nvhdmi_master_con_nid_7x,
			0, AC_VERB_SET_CHANNEL_STREAMID, 0);
	for (i = 0; i < 4; i++) {
		/* set the stream id */
		snd_hda_codec_write(codec, nvhdmi_con_nids_7x[i], 0,
				AC_VERB_SET_CHANNEL_STREAMID, 0);
		/* set the stream format */
		snd_hda_codec_write(codec, nvhdmi_con_nids_7x[i], 0,
				AC_VERB_SET_STREAM_FORMAT, 0);
	}

	/* The audio hardware sends a channel count of 0x7 (8ch) when all the
	 * streams are disabled. */
	nvhdmi_8ch_7x_set_info_frame_parameters(codec, 8);

	return snd_hda_multi_out_dig_close(codec, &spec->multiout);
}

static int nvhdmi_8ch_7x_pcm_prepare(struct hda_pcm_stream *hinfo,
				     struct hda_codec *codec,
				     unsigned int stream_tag,
				     unsigned int format,
				     struct snd_pcm_substream *substream)
{
	int chs;
	unsigned int dataDCC2, channel_id;
	int i;
	struct hdmi_spec *spec = codec->spec;
	struct hda_spdif_out *spdif =
		snd_hda_spdif_out_of_nid(codec, spec->cvts[0].cvt_nid);

	mutex_lock(&codec->spdif_mutex);

	chs = substream->runtime->channels;

	dataDCC2 = 0x2;

	/* turn off SPDIF once; otherwise the IEC958 bits won't be updated */
	if (codec->spdif_status_reset && (spdif->ctls & AC_DIG1_ENABLE))
		snd_hda_codec_write(codec,
				nvhdmi_master_con_nid_7x,
				0,
				AC_VERB_SET_DIGI_CONVERT_1,
				spdif->ctls & ~AC_DIG1_ENABLE & 0xff);

	/* set the stream id */
	snd_hda_codec_write(codec, nvhdmi_master_con_nid_7x, 0,
			AC_VERB_SET_CHANNEL_STREAMID, (stream_tag << 4) | 0x0);

	/* set the stream format */
	snd_hda_codec_write(codec, nvhdmi_master_con_nid_7x, 0,
			AC_VERB_SET_STREAM_FORMAT, format);

	/* turn on again (if needed) */
	/* enable and set the channel status audio/data flag */
	if (codec->spdif_status_reset && (spdif->ctls & AC_DIG1_ENABLE)) {
		snd_hda_codec_write(codec,
				nvhdmi_master_con_nid_7x,
				0,
				AC_VERB_SET_DIGI_CONVERT_1,
				spdif->ctls & 0xff);
		snd_hda_codec_write(codec,
				nvhdmi_master_con_nid_7x,
				0,
				AC_VERB_SET_DIGI_CONVERT_2, dataDCC2);
	}

	for (i = 0; i < 4; i++) {
		if (chs == 2)
			channel_id = 0;
		else
			channel_id = i * 2;

		/* turn off SPDIF once;
		 *otherwise the IEC958 bits won't be updated
		 */
		if (codec->spdif_status_reset &&
		(spdif->ctls & AC_DIG1_ENABLE))
			snd_hda_codec_write(codec,
				nvhdmi_con_nids_7x[i],
				0,
				AC_VERB_SET_DIGI_CONVERT_1,
				spdif->ctls & ~AC_DIG1_ENABLE & 0xff);
		/* set the stream id */
		snd_hda_codec_write(codec,
				nvhdmi_con_nids_7x[i],
				0,
				AC_VERB_SET_CHANNEL_STREAMID,
				(stream_tag << 4) | channel_id);
		/* set the stream format */
		snd_hda_codec_write(codec,
				nvhdmi_con_nids_7x[i],
				0,
				AC_VERB_SET_STREAM_FORMAT,
				format);
		/* turn on again (if needed) */
		/* enable and set the channel status audio/data flag */
		if (codec->spdif_status_reset &&
		(spdif->ctls & AC_DIG1_ENABLE)) {
			snd_hda_codec_write(codec,
					nvhdmi_con_nids_7x[i],
					0,
					AC_VERB_SET_DIGI_CONVERT_1,
					spdif->ctls & 0xff);
			snd_hda_codec_write(codec,
					nvhdmi_con_nids_7x[i],
					0,
					AC_VERB_SET_DIGI_CONVERT_2, dataDCC2);
		}
	}

	nvhdmi_8ch_7x_set_info_frame_parameters(codec, chs);

	mutex_unlock(&codec->spdif_mutex);
	return 0;
}

static const struct hda_pcm_stream nvhdmi_pcm_playback_8ch_7x = {
	.substreams = 1,
	.channels_min = 2,
	.channels_max = 8,
	.nid = nvhdmi_master_con_nid_7x,
	.rates = SUPPORTED_RATES,
	.maxbps = SUPPORTED_MAXBPS,
	.formats = SUPPORTED_FORMATS,
	.ops = {
		.open = simple_playback_pcm_open,
		.close = nvhdmi_8ch_7x_pcm_close,
		.prepare = nvhdmi_8ch_7x_pcm_prepare
	},
};

static const struct hda_pcm_stream nvhdmi_pcm_playback_2ch = {
	.substreams = 1,
	.channels_min = 2,
	.channels_max = 2,
	.nid = nvhdmi_master_con_nid_7x,
	.rates = SUPPORTED_RATES,
	.maxbps = SUPPORTED_MAXBPS,
	.formats = SUPPORTED_FORMATS,
	.ops = {
		.open = simple_playback_pcm_open,
		.close = simple_playback_pcm_close,
		.prepare = simple_playback_pcm_prepare
	},
};

static const struct hda_codec_ops nvhdmi_patch_ops_8ch_7x = {
	.build_controls = simple_playback_build_controls,
	.build_pcms = simple_playback_build_pcms,
	.init = nvhdmi_7x_init,
	.free = simple_playback_free,
};

static const struct hda_codec_ops nvhdmi_patch_ops_2ch = {
	.build_controls = simple_playback_build_controls,
	.build_pcms = simple_playback_build_pcms,
	.init = nvhdmi_7x_init,
	.free = simple_playback_free,
};

static int patch_nvhdmi_2ch(struct hda_codec *codec)
{
	struct hdmi_spec *spec;

	spec = kzalloc(sizeof(*spec), GFP_KERNEL);
	if (spec == NULL)
		return -ENOMEM;

	codec->spec = spec;

	spec->multiout.num_dacs = 0;  /* no analog */
	spec->multiout.max_channels = 2;
	spec->multiout.dig_out_nid = nvhdmi_master_con_nid_7x;
	spec->num_cvts = 1;
	spec->cvts[0].cvt_nid = nvhdmi_master_con_nid_7x;
	spec->pcm_playback = &nvhdmi_pcm_playback_2ch;

	codec->patch_ops = nvhdmi_patch_ops_2ch;

	return 0;
}

static int patch_nvhdmi_8ch_7x(struct hda_codec *codec)
{
	struct hdmi_spec *spec;
	int err = patch_nvhdmi_2ch(codec);

	if (err < 0)
		return err;
	spec = codec->spec;
	spec->multiout.max_channels = 8;
	spec->pcm_playback = &nvhdmi_pcm_playback_8ch_7x;
	codec->patch_ops = nvhdmi_patch_ops_8ch_7x;

	/* Initialize the audio infoframe channel mask and checksum to something
	 * valid */
	nvhdmi_8ch_7x_set_info_frame_parameters(codec, 8);

	return 0;
}

/*
 * ATI-specific implementations
 *
 * FIXME: we may omit the whole this and use the generic code once after
 * it's confirmed to work.
 */

#define ATIHDMI_CVT_NID		0x02	/* audio converter */
#define ATIHDMI_PIN_NID		0x03	/* HDMI output pin */

static int atihdmi_playback_pcm_prepare(struct hda_pcm_stream *hinfo,
					struct hda_codec *codec,
					unsigned int stream_tag,
					unsigned int format,
					struct snd_pcm_substream *substream)
{
	struct hdmi_spec *spec = codec->spec;
	int chans = substream->runtime->channels;
	int i, err;

	err = simple_playback_pcm_prepare(hinfo, codec, stream_tag, format,
					  substream);
	if (err < 0)
		return err;
	snd_hda_codec_write(codec, spec->cvts[0].cvt_nid, 0,
			    AC_VERB_SET_CVT_CHAN_COUNT, chans - 1);
	/* FIXME: XXX */
	for (i = 0; i < chans; i++) {
		snd_hda_codec_write(codec, spec->cvts[0].cvt_nid, 0,
				    AC_VERB_SET_HDMI_CHAN_SLOT,
				    (i << 4) | i);
	}
	return 0;
}

static const struct hda_pcm_stream atihdmi_pcm_digital_playback = {
	.substreams = 1,
	.channels_min = 2,
	.channels_max = 2,
	.nid = ATIHDMI_CVT_NID,
	.ops = {
		.open = simple_playback_pcm_open,
		.close = simple_playback_pcm_close,
		.prepare = atihdmi_playback_pcm_prepare
	},
};

static const struct hda_verb atihdmi_basic_init[] = {
	/* enable digital output on pin widget */
	{ 0x03, AC_VERB_SET_PIN_WIDGET_CONTROL, PIN_OUT },
	{} /* terminator */
};

static int atihdmi_init(struct hda_codec *codec)
{
	struct hdmi_spec *spec = codec->spec;

	snd_hda_sequence_write(codec, atihdmi_basic_init);
	/* SI codec requires to unmute the pin */
	if (get_wcaps(codec, spec->pins[0].pin_nid) & AC_WCAP_OUT_AMP)
		snd_hda_codec_write(codec, spec->pins[0].pin_nid, 0,
				    AC_VERB_SET_AMP_GAIN_MUTE,
				    AMP_OUT_UNMUTE);
	return 0;
}

static const struct hda_codec_ops atihdmi_patch_ops = {
	.build_controls = simple_playback_build_controls,
	.build_pcms = simple_playback_build_pcms,
	.init = atihdmi_init,
	.free = simple_playback_free,
};


static int patch_atihdmi(struct hda_codec *codec)
{
	struct hdmi_spec *spec;

	spec = kzalloc(sizeof(*spec), GFP_KERNEL);
	if (spec == NULL)
		return -ENOMEM;

	codec->spec = spec;

	spec->multiout.num_dacs = 0;	  /* no analog */
	spec->multiout.max_channels = 2;
	spec->multiout.dig_out_nid = ATIHDMI_CVT_NID;
	spec->num_cvts = 1;
	spec->cvts[0].cvt_nid = ATIHDMI_CVT_NID;
	spec->pins[0].pin_nid = ATIHDMI_PIN_NID;
	spec->pcm_playback = &atihdmi_pcm_digital_playback;

	codec->patch_ops = atihdmi_patch_ops;

	return 0;
}


/*
 * patch entries
 */
static const struct hda_codec_preset snd_hda_preset_hdmi[] = {
{ .id = 0x1002793c, .name = "RS600 HDMI",	.patch = patch_atihdmi },
{ .id = 0x10027919, .name = "RS600 HDMI",	.patch = patch_atihdmi },
{ .id = 0x1002791a, .name = "RS690/780 HDMI",	.patch = patch_atihdmi },
{ .id = 0x1002aa01, .name = "R6xx HDMI",	.patch = patch_generic_hdmi },
{ .id = 0x10951390, .name = "SiI1390 HDMI",	.patch = patch_generic_hdmi },
{ .id = 0x10951392, .name = "SiI1392 HDMI",	.patch = patch_generic_hdmi },
{ .id = 0x17e80047, .name = "Chrontel HDMI",	.patch = patch_generic_hdmi },
{ .id = 0x10de0002, .name = "MCP77/78 HDMI",	.patch = patch_nvhdmi_8ch_7x },
{ .id = 0x10de0003, .name = "MCP77/78 HDMI",	.patch = patch_nvhdmi_8ch_7x },
{ .id = 0x10de0005, .name = "MCP77/78 HDMI",	.patch = patch_nvhdmi_8ch_7x },
{ .id = 0x10de0006, .name = "MCP77/78 HDMI",	.patch = patch_nvhdmi_8ch_7x },
{ .id = 0x10de0007, .name = "MCP79/7A HDMI",	.patch = patch_nvhdmi_8ch_7x },
{ .id = 0x10de000a, .name = "GPU 0a HDMI/DP",	.patch = patch_generic_hdmi },
{ .id = 0x10de000b, .name = "GPU 0b HDMI/DP",	.patch = patch_generic_hdmi },
{ .id = 0x10de000c, .name = "MCP89 HDMI",	.patch = patch_generic_hdmi },
{ .id = 0x10de000d, .name = "GPU 0d HDMI/DP",	.patch = patch_generic_hdmi },
{ .id = 0x10de0010, .name = "GPU 10 HDMI/DP",	.patch = patch_generic_hdmi },
{ .id = 0x10de0011, .name = "GPU 11 HDMI/DP",	.patch = patch_generic_hdmi },
{ .id = 0x10de0012, .name = "GPU 12 HDMI/DP",	.patch = patch_generic_hdmi },
{ .id = 0x10de0013, .name = "GPU 13 HDMI/DP",	.patch = patch_generic_hdmi },
{ .id = 0x10de0014, .name = "GPU 14 HDMI/DP",	.patch = patch_generic_hdmi },
{ .id = 0x10de0015, .name = "GPU 15 HDMI/DP",	.patch = patch_generic_hdmi },
{ .id = 0x10de0016, .name = "GPU 16 HDMI/DP",	.patch = patch_generic_hdmi },
/* 17 is known to be absent */
{ .id = 0x10de0018, .name = "GPU 18 HDMI/DP",	.patch = patch_generic_hdmi },
{ .id = 0x10de0019, .name = "GPU 19 HDMI/DP",	.patch = patch_generic_hdmi },
{ .id = 0x10de001a, .name = "GPU 1a HDMI/DP",	.patch = patch_generic_hdmi },
{ .id = 0x10de001b, .name = "GPU 1b HDMI/DP",	.patch = patch_generic_hdmi },
{ .id = 0x10de001c, .name = "GPU 1c HDMI/DP",	.patch = patch_generic_hdmi },
{ .id = 0x10de0040, .name = "GPU 40 HDMI/DP",	.patch = patch_generic_hdmi },
{ .id = 0x10de0041, .name = "GPU 41 HDMI/DP",	.patch = patch_generic_hdmi },
{ .id = 0x10de0042, .name = "GPU 42 HDMI/DP",	.patch = patch_generic_hdmi },
{ .id = 0x10de0043, .name = "GPU 43 HDMI/DP",	.patch = patch_generic_hdmi },
{ .id = 0x10de0044, .name = "GPU 44 HDMI/DP",	.patch = patch_generic_hdmi },
{ .id = 0x10de0067, .name = "MCP67 HDMI",	.patch = patch_nvhdmi_2ch },
{ .id = 0x10de8001, .name = "MCP73 HDMI",	.patch = patch_nvhdmi_2ch },
{ .id = 0x80860054, .name = "IbexPeak HDMI",	.patch = patch_generic_hdmi },
{ .id = 0x80862801, .name = "Bearlake HDMI",	.patch = patch_generic_hdmi },
{ .id = 0x80862802, .name = "Cantiga HDMI",	.patch = patch_generic_hdmi },
{ .id = 0x80862803, .name = "Eaglelake HDMI",	.patch = patch_generic_hdmi },
{ .id = 0x80862804, .name = "IbexPeak HDMI",	.patch = patch_generic_hdmi },
{ .id = 0x80862805, .name = "CougarPoint HDMI",	.patch = patch_generic_hdmi },
{ .id = 0x80862806, .name = "PantherPoint HDMI", .patch = patch_generic_hdmi },
{ .id = 0x808629fb, .name = "Crestline HDMI",	.patch = patch_generic_hdmi },
{} /* terminator */
};

MODULE_ALIAS("snd-hda-codec-id:1002793c");
MODULE_ALIAS("snd-hda-codec-id:10027919");
MODULE_ALIAS("snd-hda-codec-id:1002791a");
MODULE_ALIAS("snd-hda-codec-id:1002aa01");
MODULE_ALIAS("snd-hda-codec-id:10951390");
MODULE_ALIAS("snd-hda-codec-id:10951392");
MODULE_ALIAS("snd-hda-codec-id:10de0002");
MODULE_ALIAS("snd-hda-codec-id:10de0003");
MODULE_ALIAS("snd-hda-codec-id:10de0005");
MODULE_ALIAS("snd-hda-codec-id:10de0006");
MODULE_ALIAS("snd-hda-codec-id:10de0007");
MODULE_ALIAS("snd-hda-codec-id:10de000a");
MODULE_ALIAS("snd-hda-codec-id:10de000b");
MODULE_ALIAS("snd-hda-codec-id:10de000c");
MODULE_ALIAS("snd-hda-codec-id:10de000d");
MODULE_ALIAS("snd-hda-codec-id:10de0010");
MODULE_ALIAS("snd-hda-codec-id:10de0011");
MODULE_ALIAS("snd-hda-codec-id:10de0012");
MODULE_ALIAS("snd-hda-codec-id:10de0013");
MODULE_ALIAS("snd-hda-codec-id:10de0014");
MODULE_ALIAS("snd-hda-codec-id:10de0015");
MODULE_ALIAS("snd-hda-codec-id:10de0016");
MODULE_ALIAS("snd-hda-codec-id:10de0018");
MODULE_ALIAS("snd-hda-codec-id:10de0019");
MODULE_ALIAS("snd-hda-codec-id:10de001a");
MODULE_ALIAS("snd-hda-codec-id:10de001b");
MODULE_ALIAS("snd-hda-codec-id:10de001c");
MODULE_ALIAS("snd-hda-codec-id:10de0040");
MODULE_ALIAS("snd-hda-codec-id:10de0041");
MODULE_ALIAS("snd-hda-codec-id:10de0042");
MODULE_ALIAS("snd-hda-codec-id:10de0043");
MODULE_ALIAS("snd-hda-codec-id:10de0044");
MODULE_ALIAS("snd-hda-codec-id:10de0067");
MODULE_ALIAS("snd-hda-codec-id:10de8001");
MODULE_ALIAS("snd-hda-codec-id:17e80047");
MODULE_ALIAS("snd-hda-codec-id:80860054");
MODULE_ALIAS("snd-hda-codec-id:80862801");
MODULE_ALIAS("snd-hda-codec-id:80862802");
MODULE_ALIAS("snd-hda-codec-id:80862803");
MODULE_ALIAS("snd-hda-codec-id:80862804");
MODULE_ALIAS("snd-hda-codec-id:80862805");
MODULE_ALIAS("snd-hda-codec-id:80862806");
MODULE_ALIAS("snd-hda-codec-id:808629fb");

MODULE_LICENSE("GPL");
MODULE_DESCRIPTION("HDMI HD-audio codec");
MODULE_ALIAS("snd-hda-codec-intelhdmi");
MODULE_ALIAS("snd-hda-codec-nvhdmi");
MODULE_ALIAS("snd-hda-codec-atihdmi");

static struct hda_codec_preset_list intel_list = {
	.preset = snd_hda_preset_hdmi,
	.owner = THIS_MODULE,
};

static int __init patch_hdmi_init(void)
{
	return snd_hda_add_codec_preset(&intel_list);
}

static void __exit patch_hdmi_exit(void)
{
	snd_hda_delete_codec_preset(&intel_list);
}

module_init(patch_hdmi_init)
module_exit(patch_hdmi_exit)<|MERGE_RESOLUTION|>--- conflicted
+++ resolved
@@ -760,8 +760,6 @@
 	int pd = !!(res & AC_UNSOL_RES_PD);
 	int eldv = !!(res & AC_UNSOL_RES_ELDV);
 	int pin_idx;
-<<<<<<< HEAD
-=======
 	struct hda_jack_tbl *jack;
 
 	jack = snd_hda_jack_tbl_get_from_tag(codec, tag);
@@ -769,7 +767,6 @@
 		return;
 	pin_nid = jack->nid;
 	jack->jack_dirty = 1;
->>>>>>> f2cbba76
 
 	printk(KERN_INFO
 		"HDMI hot plug event: Codec=%d Pin=%d Presence_Detect=%d ELD_Valid=%d\n",
@@ -780,10 +777,7 @@
 		return;
 
 	hdmi_present_sense(&spec->pins[pin_idx], 1);
-<<<<<<< HEAD
-=======
 	snd_hda_jack_report_sync(codec);
->>>>>>> f2cbba76
 }
 
 static void hdmi_non_intrinsic_event(struct hda_codec *codec, unsigned int res)
@@ -1011,20 +1005,6 @@
 					   msecs_to_jiffies(300));
 		}
 	}
-<<<<<<< HEAD
-=======
-}
-
-static void hdmi_repoll_eld(struct work_struct *work)
-{
-	struct hdmi_spec_per_pin *per_pin =
-	container_of(to_delayed_work(work), struct hdmi_spec_per_pin, work);
-
-	if (per_pin->repoll_count++ > 6)
-		per_pin->repoll_count = 0;
->>>>>>> f2cbba76
-
-	hdmi_present_sense(per_pin, per_pin->repoll_count);
 }
 
 static void hdmi_repoll_eld(struct work_struct *work)
@@ -1261,12 +1241,7 @@
 	if (pcmdev > 0)
 		sprintf(hdmi_str + strlen(hdmi_str), ",pcm=%d", pcmdev);
 
-<<<<<<< HEAD
-	hdmi_present_sense(per_pin, 0);
-	return 0;
-=======
 	return snd_hda_jack_add_kctl(codec, per_pin->pin_nid, hdmi_str, 0);
->>>>>>> f2cbba76
 }
 
 static int generic_hdmi_build_controls(struct hda_codec *codec)
